--- conflicted
+++ resolved
@@ -13,15 +13,6 @@
                              'DSP.S1Peakfinder',
                              # 'DSP.VetoS1Peakfinder',
                              'DSP.ComputeQuantities'],
-<<<<<<< HEAD
                   output=['PlottingWaveform.PlottingWaveform',
                           'Pickle.WriteToPickleFile',
-                          'CSV.WriteCSVPeakwise'])
-=======
-                  output=[
-                          #'PlottingWaveform.PlottingWaveform',
-                          'DSP.PeakwiseCSVOutput',
-                          #'PeakwiseCSVOutput.Peakwise',
-                          #'Pickle.WriteToPickleFile'
-                          ])
->>>>>>> 772d1d0e
+                          'CSV.WriteCSVPeakwise'])