#!/usr/bin/env python
""" Processor for Analyzing XENON - command line interface

This is the main entry point for running standalone pax.  You can configure via
the command line most operations for running with pax.  Typically, you'll
specify a configuration via the --config command line argument.
"""

import argparse
import os
import sys
<<<<<<< HEAD
import multiprocessing
from itertools import zip_longest
=======
import copy
import json
import queue
import multiprocessing
>>>>>>> 0be45401

from pax import core, utils

def grouper(iterable, n, fillvalue=None):
    "Collect data into fixed-length chunks or blocks"
    # grouper('ABCDEFG', 3, 'x') --> ABC DEF Gxx"
    args = [iter(iterable)] * n
    return zip_longest(*args, fillvalue=fillvalue)

class Consumer(multiprocessing.Process):

    def __init__(self, task_queue, result_queue,
                 config_names, config_path, config_dict):
        multiprocessing.Process.__init__(self)
        self.task_queue = task_queue
        self.result_queue = result_queue

<<<<<<< HEAD

parser = argparse.ArgumentParser(description="Process XENON data")
parser.add_argument('--input',  default=None, help="File, database or directory to read events from", nargs='?')
parser.add_argument('--output', default=None, help="File, database or directory to write events to",  nargs='?')

# Parallelization control
parser.add_argument('--cpus', default=1, help="Number of CPUs to use. Default is 1; can be 'all'.",  nargs='?')

# Log level control
parser.add_argument('--log', default=None, help="Set log level, e.g. 'debug'")

# Configuration control
# Pass in a name to use a pre-cooked config from config:
parser.add_argument(
    '--config',
    default='XENON100',
    choices=utils.get_named_configuration_options(),
    nargs='+',
    help="Name(s) of the pax configuration(s) to use."
)
# ... or pass in a path to your own config file:
parser.add_argument(
    '--config_path',
    default=[],
    nargs='+',
    help="Path(s) of the configuration file(s) to use."
)
# ... or load the configuration from a previous processed data file
parser.add_argument(
    '--redo',
    default='',
    help="Path of the HDF5 data file to redo."
)

# Plotting override
plotting_control_group = parser.add_mutually_exclusive_group()
plotting_control_group.add_argument(
    '--plot',
    action='store_const',
    const=True,
    help='Plot summed waveforms on screen',
)
plotting_control_group.add_argument(
    '--plot_to_dir',
    help='Save summed waveform plots in directory',
)

# Control events to process
parser.add_argument('--event',
                    type=int,
                    nargs='+',
                    help="Process particular event(s).")
parser.add_argument('--stop_after',
                    type=int,
                    help="Stop after STOP_AFTER events have been processed.")

args = parser.parse_args()

max_cpus = multiprocessing.cpu_count()
if args.cpus == 'all':
    args.cpus = max_cpus
if args.cpus > max_cpus:
    raise ValueError("Can't parallelize over %d cpu's, you only have %d..." % (args.cpus, max_cpus))

##
# Build configuration for paxer
##

# Take config from previous file
if args.redo:
    from pandas import HDFStore
    from bson.json_util import loads
    file_to_redo = core.data_file_name(args.redo)
    store = HDFStore(file_to_redo)
    if len(store['pax_info']) > 1:
        print("Warning: This file contains data from several processings. Will use config from last!\n")
    override_dict = loads(store['pax_info'].iloc[-1]['configuration_json'])
    # Add _redone to output name, unless user has specified an output name
    if not args.output:
        redo_path, ext = os.path.splitext(args.redo)    # Remove .hdf from path
        redo_path += '_redone'
        print("Output path of redone processing not specified: will write to %s\n" % redo_path)
        args.output = redo_path
    store.close()
else:
    override_dict = {'pax': {}}

for argname, configname in (
        ('input',      'input_name'),
        ('output',     'output_name'),
        ('log',        'logging_level'),
        ('stop_after', 'stop_after'),
        ('event',      'events_to_process')):
    value = getattr(args, argname)
    if value is not None:
        override_dict['pax'][configname] = value

# Overrides for plotting
if args.plot_to_dir or args.plot:
    override_dict['pax']['output'] = 'Plotting.PlotEventSummary'
    if args.plot_to_dir:
        override_dict['Plotting.PlotEventSummary'] = {'output_dir': args.plot_to_dir}

##
# Single-core processing
##
if args.cpus == 1:
    pax_instance = core.Processor(config_names=args.config,
                                  config_paths=args.config_path,
                                  config_dict=override_dict)

    try:
        pax_instance.run()
    except (KeyboardInterrupt, SystemExit):
        print("\nShutting down all plugins...")
        pax_instance.shutdown()
        print("Exiting")
        sys.exit()

##
# Parallel processing
##
else:
    if os.name == 'nt':
        raise NotImplementedError("Pax parallelization is not supported under Windows (due to lack of fork).")

    override_dict['pax']['plugin_group_names'] = ['input']
    p = core.Processor(config_names=args.config,
                       config_paths=args.config_path,
                       config_dict=override_dict)

    override_dict['pax']['plugin_group_names'] = ['dsp', 'transform']

    # Establish communication queues
    tasks = multiprocessing.JoinableQueue()
    results = multiprocessing.Queue()

    # Start consumers
    num_consumers = args.cpus
    p.log.info('Creating %d consumers',
               num_consumers)
    consumers = [Consumer(tasks, results,
                          args.config,
                          args.config_path,
                          override_dict) for _ in range(num_consumers)]
    for w in consumers:
        w.start()

    # Enqueue jobs
    num_jobs = 0

    for events in grouper(p.get_events(), 10):
        tasks.put(events)
        num_jobs += 1

    p.shutdown()

    # Add a poison pill for each consumer
    for i in range(num_consumers):
        tasks.put(None)

    # Wait for all of the tasks to finish
    tasks.join()

    override_dict['pax']['plugin_group_names'] = ['output']
    p = core.Processor(config_names=args.config,
                       config_paths=args.config_path,
                       config_dict=override_dict)

    # Start printing results
    while num_jobs:

        for event in results.get():
            p.process_event(event)
        num_jobs -= 1

    p.shutdown()
=======
class BaseProcess(multiprocessing.Process):

    """Base class for starting pax threads
    """

    def __init__(self, task_queue, result_queue,
                 input_done, process_done, output_done,
                 config_names, config_path, config_dict):
        multiprocessing.Process.__init__(self)

        # Queues for feeding events in and out
        self.task_queue = task_queue
        self.result_queue = result_queue

        # Multiprocessing 'Events'. These are booleans that indicated whether
        # each stage has finished.
        self.input_done = input_done
        self.process_done = process_done
        self.output_done = output_done

        # pax configuations
        self.config_names = config_names
        self.config_path = config_path
        self.config_dict = config_dict

    def run(self):
        # Defined in subclass
        raise NotImplementedError()


class ProcessorEvents(BaseProcess):

    """Thread for processing single events

    This thread will be fed via the task queue and report its results via the
    result queue.  It will initialize its own 'pax' Processor instance.  It
    waits until it has received a 'poisson pill', which tells it to shut down.
    """

    def run(self):
        # Initialize pax instance
        p = core.Processor(config_names=self.config_names,
                           config_paths=self.config_path,
                           config_dict=self.config_dict)

        # Loop until a 'poisson pill' found (next_events == None)
        while True:
            next_events = self.task_queue.get()
            answer = []
            if next_events is None:  # Poison pill of None means shutdown
                p.log.info('Exiting')
                p.shutdown()
                self.task_queue.task_done()
                break

            # If not None, means these are events to process
            for event in next_events:
                answer.append(p.process_event(event))

            # Notify queue that these events processed
            self.task_queue.task_done()

            # Put output to result queue to await being picked up by Output
            # thread
            self.result_queue.put(answer)

        return


class OutputEvents(BaseProcess):

    """Thread for writing events to disk

    Typically, there should only be one Output instance since often output
    operations are not parallelizable.
    """

    def run(self):
        # Initialize pax instance
        p = core.Processor(config_names=self.config_names,
                           config_paths=self.config_path,
                           config_dict=self.config_dict)

        #  Wait until can_end == True
        while True:
            # Need to check if we can end before we fetch events because
            # of the race condition where input and processing are done, but
            # there are still events left in the results queue waiting to be
            # processed
            can_end = self.input_done.is_set() and self.process_done.is_set()

            # Useful statistics
            print('input_done:', self.input_done.is_set(),
                  'process_done:', self.process_done.is_set(),
                  'output_done:', self.output_done.is_set(),
                  'blocks waiting input:', self.task_queue.qsize(),
                  'blocks waiting output:', self.result_queue.qsize())

            try:
                # Get events, or raise queue.Empty if timed out
                next_events = self.result_queue.get(block=True,
                                                    timeout=1)  # second

                # If events, write them to output
                for event in next_events:
                    p.process_event(event)

                # Tell result queue that events processed
                self.result_queue.task_done()
            except queue.Empty:
                # If queue is empty, and input and processing done, then exit
                # the while loop.
                if can_end:
                    self.output_done.set()
                    p.shutdown()
                    break

        return


def main():
    args = get_args()

    # Compute numbers of CPUs that can be used
    max_cpus = multiprocessing.cpu_count()
    if args.cpus == 'all':
        args.cpus = max_cpus
    else:
        args.cpus = int(args.cpus)

    # (if requested) Take config from previous file
    if args.redo:
        from pandas import HDFStore

        file_to_redo = core.data_file_name(args.redo)
        store = HDFStore(file_to_redo)

        if len(store['pax_info']) > 1:
            print("Warning: This file contains data from several processings. "
                  "Will use config from last!\n")
        override_dict = json.loads(store['pax_info'].iloc[-1]['configuration_json'])

        # Add _redone to output name, unless user has specified an output name
        if not args.output:
            redo_path, ext = os.path.splitext(args.redo)  # Remove .hdf from path
            redo_path += '_redone'
            print("Output path of redone processing not specified: will "
                  "write to %s\n" % redo_path)
            args.output = redo_path
        store.close()
    else:
        override_dict = {'pax': {}}

    # Feed certain command line args into pax configuration format
    for argname, configname in (('input',      'input_name'),
                                ('output',     'output_name'),
                                ('log',        'logging_level'),
                                ('stop_after', 'stop_after'),
                                ('event',      'events_to_process')):
        value = getattr(args, argname)
        if value is not None:
            override_dict['pax'][configname] = value

    # Overrides for plotting
    if args.plot_to_dir or args.plot:
        override_dict['pax']['output'] = 'Plotting.PlotEventSummary'
        if args.plot_to_dir:
            override_dict['Plotting.PlotEventSummary'] = {'output_dir': args.plot_to_dir}

    ##
    # Single-core processing
    ##
    if args.cpus == 1:
        pax_instance = core.Processor(config_names=args.config,
                                      config_paths=args.config_path,
                                      config_dict=override_dict)

        try:
            pax_instance.run()
        except (KeyboardInterrupt, SystemExit):
            print("\nShutting down all plugins...")
            pax_instance.shutdown()
            print("Exiting")
            sys.exit()
    else:  # Parallel processing
        if os.name == 'nt':
            raise NotImplementedError("Pax parallelization is not supported "
                                      "under Windows (due to lack of fork).")

        override_dict['pax']['plugin_group_names'] = ['input']
        p = core.Processor(config_names=args.config,
                           config_paths=args.config_path,
                           config_dict=copy.deepcopy(override_dict))

        override_dict['pax']['plugin_group_names'] = ['dsp', 'transform']

        # Keep track of processing state that threads can see
        input_done = multiprocessing.Event()
        process_done = multiprocessing.Event()
        output_done = multiprocessing.Event()

        # Establish communication queues
        tasks = multiprocessing.JoinableQueue()
        results = multiprocessing.JoinableQueue()

        # Start consumers
        num_consumers = args.cpus
        p.log.info('Creating %d consumers',
                   num_consumers)
        consumers = [ProcessorEvents(tasks, results,
                                     input_done, process_done, output_done,
                                     args.config,
                                     args.config_path,
                                     config_dict=copy.deepcopy(override_dict)) for _ in range(num_consumers)]

        override_dict['pax']['plugin_group_names'] = ['output']
        consumer_output = OutputEvents(tasks, results,
                                       input_done, process_done, output_done,
                                       args.config,
                                       args.config_path,
                                       config_dict=copy.deepcopy(override_dict))

        # Start all worker threads
        for w in consumers + [consumer_output]:
            w.start()

        # Enqueue jobs
        events = []
        n = 10  # chunk in threads (TODO: what is best n?)

        for event in p.get_events():
            events.append(event)
            if len(events) > n:
                tasks.put(events)
                events = []

        # If anything left over
        if len(events):
            tasks.put(events)
        p.shutdown()

        # Input stage done
        input_done.set()

        # Put poison pills to tell thread to quit
        for i in range(num_consumers):
            tasks.put(None)

        print("Wait for consumers to finish")
        tasks.join()  # blocks until processing done

        process_done.set()  # processing done

        output_done.wait()  # wait until output done
        print("All events processed.  Exiting...")


def get_args():
    """Process command line arguments"""
    parser = argparse.ArgumentParser(description="Process XENON data")
    parser.add_argument('--input', default=None,
                        help="File, database or directory to read events from",
                        nargs='?')
    parser.add_argument('--output', default=None,
                        help="File, database or directory to write events to",
                        nargs='?')
    # Parallelization control
    parser.add_argument('--cpus', default=1,
                        help="Number of CPUs to use. Default is 1; can be "
                             "'all'.",
                        nargs='?')
    # Log level control
    parser.add_argument('--log', default=None,
                        help="Set log level, e.g. 'debug'")
    # Configuration control
    # Pass in a name to use a pre-cooked config from config:
    parser.add_argument('--config',
                        default='XENON100',
                        choices=utils.get_named_configuration_options(),
                        nargs='+',
                        help="Name(s) of the pax configuration(s) to use.")
    # ... or pass in a path to your own config file:
    parser.add_argument('--config_path',
                        default=[],
                        nargs='+',
                        help="Path(s) of the configuration file(s) to use."
                        )
    # ... or load the configuration from a previous processed data file
    parser.add_argument('--redo',
                        default='',
                        help="Path of the HDF5 data file to redo."
                        )
    # Plotting override
    plotting_control_group = parser.add_mutually_exclusive_group()
    plotting_control_group.add_argument('--plot',
                                        action='store_const',
                                        const=True,
                                        help='Plot summed waveforms on screen',
                                        )
    plotting_control_group.add_argument('--plot_to_dir',
                                        help='Save summed waveform plots in '
                                             'directory',
                                        )
    # Control events to process
    parser.add_argument('--event',
                        type=int,
                        nargs='+',
                        help="Process particular event(s).")
    parser.add_argument('--stop_after',
                        type=int,
                        help="Stop after STOP_AFTER events have been processed.")
    args = parser.parse_args()
    return args


if __name__ == "__main__":
    main()
>>>>>>> 0be45401
<|MERGE_RESOLUTION|>--- conflicted
+++ resolved
@@ -9,211 +9,14 @@
 import argparse
 import os
 import sys
-<<<<<<< HEAD
-import multiprocessing
-from itertools import zip_longest
-=======
 import copy
 import json
 import queue
 import multiprocessing
->>>>>>> 0be45401
 
 from pax import core, utils
 
-def grouper(iterable, n, fillvalue=None):
-    "Collect data into fixed-length chunks or blocks"
-    # grouper('ABCDEFG', 3, 'x') --> ABC DEF Gxx"
-    args = [iter(iterable)] * n
-    return zip_longest(*args, fillvalue=fillvalue)
-
-class Consumer(multiprocessing.Process):
-
-    def __init__(self, task_queue, result_queue,
-                 config_names, config_path, config_dict):
-        multiprocessing.Process.__init__(self)
-        self.task_queue = task_queue
-        self.result_queue = result_queue
-
-<<<<<<< HEAD
-
-parser = argparse.ArgumentParser(description="Process XENON data")
-parser.add_argument('--input',  default=None, help="File, database or directory to read events from", nargs='?')
-parser.add_argument('--output', default=None, help="File, database or directory to write events to",  nargs='?')
-
-# Parallelization control
-parser.add_argument('--cpus', default=1, help="Number of CPUs to use. Default is 1; can be 'all'.",  nargs='?')
-
-# Log level control
-parser.add_argument('--log', default=None, help="Set log level, e.g. 'debug'")
-
-# Configuration control
-# Pass in a name to use a pre-cooked config from config:
-parser.add_argument(
-    '--config',
-    default='XENON100',
-    choices=utils.get_named_configuration_options(),
-    nargs='+',
-    help="Name(s) of the pax configuration(s) to use."
-)
-# ... or pass in a path to your own config file:
-parser.add_argument(
-    '--config_path',
-    default=[],
-    nargs='+',
-    help="Path(s) of the configuration file(s) to use."
-)
-# ... or load the configuration from a previous processed data file
-parser.add_argument(
-    '--redo',
-    default='',
-    help="Path of the HDF5 data file to redo."
-)
-
-# Plotting override
-plotting_control_group = parser.add_mutually_exclusive_group()
-plotting_control_group.add_argument(
-    '--plot',
-    action='store_const',
-    const=True,
-    help='Plot summed waveforms on screen',
-)
-plotting_control_group.add_argument(
-    '--plot_to_dir',
-    help='Save summed waveform plots in directory',
-)
-
-# Control events to process
-parser.add_argument('--event',
-                    type=int,
-                    nargs='+',
-                    help="Process particular event(s).")
-parser.add_argument('--stop_after',
-                    type=int,
-                    help="Stop after STOP_AFTER events have been processed.")
-
-args = parser.parse_args()
-
-max_cpus = multiprocessing.cpu_count()
-if args.cpus == 'all':
-    args.cpus = max_cpus
-if args.cpus > max_cpus:
-    raise ValueError("Can't parallelize over %d cpu's, you only have %d..." % (args.cpus, max_cpus))
-
-##
-# Build configuration for paxer
-##
-
-# Take config from previous file
-if args.redo:
-    from pandas import HDFStore
-    from bson.json_util import loads
-    file_to_redo = core.data_file_name(args.redo)
-    store = HDFStore(file_to_redo)
-    if len(store['pax_info']) > 1:
-        print("Warning: This file contains data from several processings. Will use config from last!\n")
-    override_dict = loads(store['pax_info'].iloc[-1]['configuration_json'])
-    # Add _redone to output name, unless user has specified an output name
-    if not args.output:
-        redo_path, ext = os.path.splitext(args.redo)    # Remove .hdf from path
-        redo_path += '_redone'
-        print("Output path of redone processing not specified: will write to %s\n" % redo_path)
-        args.output = redo_path
-    store.close()
-else:
-    override_dict = {'pax': {}}
-
-for argname, configname in (
-        ('input',      'input_name'),
-        ('output',     'output_name'),
-        ('log',        'logging_level'),
-        ('stop_after', 'stop_after'),
-        ('event',      'events_to_process')):
-    value = getattr(args, argname)
-    if value is not None:
-        override_dict['pax'][configname] = value
-
-# Overrides for plotting
-if args.plot_to_dir or args.plot:
-    override_dict['pax']['output'] = 'Plotting.PlotEventSummary'
-    if args.plot_to_dir:
-        override_dict['Plotting.PlotEventSummary'] = {'output_dir': args.plot_to_dir}
-
-##
-# Single-core processing
-##
-if args.cpus == 1:
-    pax_instance = core.Processor(config_names=args.config,
-                                  config_paths=args.config_path,
-                                  config_dict=override_dict)
-
-    try:
-        pax_instance.run()
-    except (KeyboardInterrupt, SystemExit):
-        print("\nShutting down all plugins...")
-        pax_instance.shutdown()
-        print("Exiting")
-        sys.exit()
-
-##
-# Parallel processing
-##
-else:
-    if os.name == 'nt':
-        raise NotImplementedError("Pax parallelization is not supported under Windows (due to lack of fork).")
-
-    override_dict['pax']['plugin_group_names'] = ['input']
-    p = core.Processor(config_names=args.config,
-                       config_paths=args.config_path,
-                       config_dict=override_dict)
-
-    override_dict['pax']['plugin_group_names'] = ['dsp', 'transform']
-
-    # Establish communication queues
-    tasks = multiprocessing.JoinableQueue()
-    results = multiprocessing.Queue()
-
-    # Start consumers
-    num_consumers = args.cpus
-    p.log.info('Creating %d consumers',
-               num_consumers)
-    consumers = [Consumer(tasks, results,
-                          args.config,
-                          args.config_path,
-                          override_dict) for _ in range(num_consumers)]
-    for w in consumers:
-        w.start()
-
-    # Enqueue jobs
-    num_jobs = 0
-
-    for events in grouper(p.get_events(), 10):
-        tasks.put(events)
-        num_jobs += 1
-
-    p.shutdown()
-
-    # Add a poison pill for each consumer
-    for i in range(num_consumers):
-        tasks.put(None)
-
-    # Wait for all of the tasks to finish
-    tasks.join()
-
-    override_dict['pax']['plugin_group_names'] = ['output']
-    p = core.Processor(config_names=args.config,
-                       config_paths=args.config_path,
-                       config_dict=override_dict)
-
-    # Start printing results
-    while num_jobs:
-
-        for event in results.get():
-            p.process_event(event)
-        num_jobs -= 1
-
-    p.shutdown()
-=======
+
 class BaseProcess(multiprocessing.Process):
 
     """Base class for starting pax threads
@@ -530,5 +333,4 @@
 
 
 if __name__ == "__main__":
-    main()
->>>>>>> 0be45401
+    main()