--- conflicted
+++ resolved
@@ -37,14 +37,9 @@
             stop = oc.right
             channel = oc.channel
 
-<<<<<<< HEAD
-            # Get all free regions before the give_up_after point
-            for region_left, region_right in event.free_regions(detector):
-=======
             # Don't consider dead channels
             if self.config['gains'][channel] == 0:
                 continue
->>>>>>> 59030cbf
 
             # Retrieve the waveform from channel_waveforms
             w = event.channel_waveforms[channel, start: stop + 1]
