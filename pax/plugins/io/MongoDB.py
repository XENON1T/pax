--- conflicted
+++ resolved
@@ -195,13 +195,8 @@
                              IOMongoDB):
 
     def startup(self):
-<<<<<<< HEAD
         IOMongoDB.startup(self) # Setup with baseclass
         
-=======
-        IOMongoDB.startup(self)  # Setup with baseclass
-
->>>>>>> 15d78f9e
         # Load constants from config
         self.window = self.config['window']
         self.multiplicity = self.config['multiplicity']
