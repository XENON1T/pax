"""Data structure for pax

This is meant to be a fixed data structure that people can use to access
physically meaningful variables.  For example, S2.

NOTE: This class is stable within major releases.  Do not change any variable
names of functionality between major releases.  You may add variables in minor
releases.  Patch releases cannot modify this.
"""

import inspect

import numpy as np

import math
from pax import units

# To turn off type-checking, replace StrictModel with Model
# This will improve performance, but use at your own risk
from pax.data_model import StrictModel, Model


INT_NAN = -424242


class ReconstructedPosition(StrictModel):

    """Reconstructed position

    Each reconstruction algorithm creates one of these.
    """
    x = 0.0  #: x position (cm)
    y = 0.0  #: y position (cm)

    goodness_of_fit = 0.0  #: goodness-of-fit parameter generated with PosRecChiSquareGamma
    ndf = 0.0  # : number of degrees of freedom calculated with PosRecChiSquareGamma

    #: Name of algorithm used for computation
    algorithm = 'none'

    # : Errors - currently not used
    # error_matrix = np.array([], dtype=np.float64)

    # For convenience: cylindrical coordinates
    # Must be properties so InterpolatingDetectorMap can transparently use cylindrical coordinates
    @property
    def r(self):
        return math.sqrt(self.x ** 2 + self.y ** 2)

    @property
    def phi(self):
        return math.atan2(self.y, self.x)


class ChannelPeak(Model):

    """Peaks found in individual channels
    These are be clustered into ordinary peaks later
    """
    channel = 0              #: Channel in which this peak was found
    index_of_maximum = 0     #: Index in the event at which this peak has its maximum.

    left = 0                 #: Index of left bound (inclusive) of peak.
    right = 0                #: Index of right bound (INCLUSIVE!!) of peak

    @property
    def length(self):
        return self.right - self.left + 1

    area = 0.0                  #: Area of the peak in photoelectrons
    height = 0.0                #: Height of highest point in peak (in pe/bin) in unfiltered waveform
    noise_sigma = 0.0           #: Noise sigma in pe/bin of pulse in which peak was found.
    # note: in Pulse the same number is stored in ADC-counts

    found_in_pulse = 0          #: Index of pulse (in event.occurrences) in which peak was found

    is_rejected = False         #: Set to True if rejected by suspicious channel algorithm


class Peak(StrictModel):

    """Peak object"""

    #: Peaks in individual channels that make up this peak
    channel_peaks = (ChannelPeak,)

    type = 'unknown'        #: Type of peak (e.g., 's1', 's2', ...)
    detector = 'none'       #: e.g. tpc or veto

    left = 0                 #: Index of left bound (inclusive) in event.
    right = 0                #: Index of right bound (INCLUSIVE!!) in event.
    # For XDP matching rightmost sample is not in integral, so you could say it is exclusive then.

    #: Array of areas in each PMT.
    area_per_channel = np.array([], dtype='float64')

    #: Area of the pulse in photoelectrons.
    #:
    #: Includes only contributing pmts (see later) in the right detector
    area = 0.0

    #: Fraction of area in the top array
    area_fraction_top = 0.0

    #: Does a PMT see 'something significant'? (thresholds configurable)
    does_channel_contribute = np.array([], dtype=np.bool)

    @property
    def contributing_channels(self):
        return np.where(self.does_channel_contribute)[0]

    @property
    def number_of_contributing_channels(self):
        """ Number of PMTS which see something significant (depends on settings) """
        return len(self.contributing_channels)

    does_channel_have_noise = np.array([], dtype=np.bool)

    @property
    def noise_channels(self):
        return np.where(self.does_channel_have_noise)[0]

    @property
    def number_of_noise_channels(self):
        """ Number of channels which have noise during this peak """
        return len(self.noise_channels)

    #: Returns a list of reconstructed positions
    #:
    #: Returns an :class:`pax.datastructure.ReconstructedPosition` class.
    reconstructed_positions = (ReconstructedPosition,)

    #: Weighted root mean square deviation of top hitpattern (cm)
    top_hitpattern_spread = 0.0

    #: Weighted root mean square deviation of bottom hitpattern (cm)
    bottom_hitpattern_spread = 0.0

    #: Median absolute deviation of photon arrival times (in ns)
    # Deprecate this?
    median_absolute_deviation = 0.0

    #: Weighted (by area) mean and rms of hit maxima (in ns; mean is relative to event start)
    hit_time_mean = 0.0
    hit_time_std = 0.0

    ##
    # Deprecated sum-waveform stuff
    ##
    index_of_maximum = 0          #: Index in the event's sum waveform at which this peak has its maximum.
    height = 0.0                  #: Height of highest point in peak (in pe/bin)


class SumWaveform(StrictModel):

    """Class used to store sum (filtered or not) waveform information.
    """

    #: Name of the filter used (or 'none')
    name_of_filter = 'none'
    #: Name of this sum waveform
    name = 'none'
    detector = 'none'  #: Name of the detector this waveform belongs to (e.g. tpc or veto)

    #: Array of PMT numbers included in this waveform
    channel_list = np.array([], dtype=np.uint16)

    #: Array of samples, units of pe/bin.
    samples = np.array([], dtype=np.float64)

    def is_filtered(self):
        if self.name_of_filter != 'none':
            return True
        else:
            return False


class Occurrence(StrictModel):
    """A DAQ occurrence

    A DAQ occurrence can also be thought of as a pulse in a PMT.
    """

<<<<<<< HEAD
    #: First index of occurrence in event (inclusive)
    #: 'index' means: the index where you'd start putting the waveform data for this occurrence
    #: if you were building a sum waveform.
    left = INT_NAN

    #: Last index of occurrence in event (INCLUSIVE!)
    right = INT_NAN
=======
    #: Starttime of this occurence within event
    #:
    #: Units are samples.  This nonnegative number starts at zero and is an integere because
    #: it's an index.
    left = 0

    #: Stoptime of this occurence within event
    #:
    #: Units are samples and this time is inclusive of last sample.  This nonnegative number
    #: starts at zero and is an integere because it's an index.
    right = 0
>>>>>>> f484ae39

    #: Channel the occurrence belongs to (integer)
    channel = INT_NAN

    #: Maximum amplitude (in ADC counts; float) in unfiltered waveform
    #: Will remain nan if channel's gain is 0
    #: baseline_correction, if any, has been substracted
    # TODO: may not be equal to actual occurrence height, baseline correction is computed on filtered wv. :-(
    height = float('nan')

    #: Noise sigma for this occurrence (in ADC counts)
    #: Computed in the filtered channel waveform
    #: Will remain nan unless occurrence is processed by smallpeakfinder
    noise_sigma = float('nan')

    #: Baseline (in ADC counts, but float!) relative to configured reference baseline
    #: Will remain nan if occurrence is not processed by hitfinder
    baseline = float('nan')

    #: Raw wave data (in ADC counts, NOT pe/bin!; numpy array of int16)
    raw_data = np.array([], np.int16)

    @property
    def length(self):
        return self.right - self.left + 1

    def __init__(self, **kwargs):
        """Initialize an occurrence
        You must specify at least:
         - left (first index)
        And one of
         - raw_data (numpy array of samples)
         - right (last index)
        """
        super().__init__(**kwargs)

        if self.channel == INT_NAN:
            raise ValueError("Must specify channel to init Pulse")

        # Determine right from raw_data if needed
        # Don't want right as a property, we want it to be saved...
        if self.right == INT_NAN:
            if not len(self.raw_data):
                raise ValueError('Must have right or raw_data to init Pulse')
            self.right = self.left + len(self.raw_data) - 1


class Event(StrictModel):

    """Event class
    """
    dataset_name = 'Unknown'  # The name of the dataset this event belongs to
    event_number = 0    # A nonnegative integer that uniquely identifies the event within the dataset.

    #: Integer start time of the event in nanoseconds
    #:
    #: Time that the first sample starts. This is a 64-bit number that follows the
    #: UNIX clock. Or rather, it starts from January 1, 1970.  This must be an integer
    #: because floats have rounding that result in imprecise times.
    start_time = 0

    #: Integer stop time of the event in nanoseconds
    #
    #: This stop time includes the last recorded sample.  Therefore, it's the right
    #: edge of the last sample.  This is a 64-bit integer for the reasons explained
    #: in 'start_time'.
    stop_time = 0

    #: Time duration of a sample (in pax units, i.e. ns)
    #: This is also in config, but we need it here too, to convert between event duration and length in samples
    #: Must be an int for same reason as start_time and stop_time
    #: DO NOT set to 10 ns as default, otherwise no way to check if it was given to constructor!
    sample_duration = 0

    user_float_0 = 0.0  # : Unused float (useful for developing)
    user_float_1 = 0.0  # : Unused float (useful for developing)
    user_float_2 = 0.0  # : Unused float (useful for developing)
    user_float_3 = 0.0  # : Unused float (useful for developing)
    user_float_4 = 0.0  # : Unused float (useful for developing)

    #: List of peaks
    #:
    #: Returns a list of :class:`pax.datastructure.Peak` classes.
    peaks = (Peak,)

    #: Temporary list of channel peaks -- will be shipped off to peaks later
    all_channel_peaks = (ChannelPeak,)

    #: Returns a list of sum waveforms
    #:
    #: Returns an :class:`pax.datastructure.SumWaveform` class.
    sum_waveforms = (SumWaveform,)

    #: A python list of all occurrences in the event (containing instances of the Occurrence class)
    #: An occurrence holds a stream of samples in one channel, as provided by the digitizer.
    occurrences = (Occurrence,)

    #: Number of noise pulses (pulses without any hits found) per channel
    noise_pulses_in = np.array([], dtype=np.int)

    #: Was channel flagged as suspicious?
    is_channel_suspicious = np.array([], dtype=np.bool)

    #: Number of hits rejected in the suspicious channel algorithm
    n_hits_rejected = np.array([], dtype=np.int)

    def __init__(self, n_channels, start_time, **kwargs):

        # Start time is mandatory, so it is not in kwargs
        kwargs['start_time'] = start_time

        # Model's init must be called first, else we can't store attributes
        # This will store all of the kwargs as attrs
        # We don't pass length, it's not an attribute that can be set
        super().__init__(**{k: v for k, v in kwargs.items() if k != 'length'})

        # Cheat to init stop_time from length and duration
        if 'length' in kwargs and self.sample_duration and not self.stop_time:
            self.stop_time = int(self.start_time + kwargs['length'] * self.sample_duration)

        if not self.stop_time or not self.sample_duration:
            raise ValueError("Cannot initialize an event with an unknown length: " +
                             "pass either stop_time or length and sample_duration")

        # Initialize numpy arrays -- need to have n_channels and self.length
        # TODO: don't initialize these if is already in kwargs
        # TODO: better yet, make an alternate init or something?
        self.noise_pulses_in = np.zeros(n_channels, dtype=np.int)
        self.n_hits_rejected = np.zeros(n_channels, dtype=np.int)
        self.is_channel_suspicious = np.zeros(n_channels, dtype=np.bool)

    @classmethod
    def empty_event(cls):
        """Returns an empty example event: for testing purposes only!!
        """
        return Event(n_channels=1, start_time=10, length=1, sample_duration=int(10*units.ns))

    def duration(self):
        """Duration of event window in units of ns
        """
        return self.stop_time - self.start_time

    def get_sum_waveform_names(self):
        """Get list of the names of waveforms
        """
        return [sw.name for sw in self.sum_waveforms]

    def get_sum_waveform(self, name):
        """Get waveform for name
        """
        for sw in self.sum_waveforms:
            if sw.name == name:
                return sw

        raise RuntimeError("SumWaveform %s not found" % name)

    def length(self):
        """Number of samples for the sum waveform
        """
        return int(self.duration() / self.sample_duration)

    def S1s(self, detector='tpc', sort_key='area', reverse=True):  # noqa
        """List of S1 (scintillation) signals

        Returns an :class:`pax.datastructure.Peak` class.
        """
        return self._get_peaks_by_type('s1', sort_key, reverse, detector)

    def S2s(self, detector='tpc', sort_key='area', reverse=True):  # noqa
        """List of S2 (ionization) signals

        Returns an :class:`pax.datastructure.Peak` class.
        """
        return self._get_peaks_by_type('s2', sort_key, reverse, detector)

    def _get_peaks_by_type(self, desired_type, sort_key, reverse, detector='tpc'):
        """Helper function for retrieving only certain types of peaks

        You shouldn't be using this directly.
        """
        # Extract only peaks of a certain type
        peaks = []
        for peak in self.peaks:
            if peak.detector is not 'all':
                if peak.detector != detector:
                    continue
            if peak.type.lower() != desired_type:
                continue
            peaks.append(peak)

        # Sort the peaks by your sort key
        peaks = sorted(peaks,
                       key=lambda x: getattr(x, sort_key),
                       reverse=reverse)

        return peaks


def _explain(class_name):
    x = inspect.getmembers(class_name,
                           predicate=inspect.isdatadescriptor)

    for a, b in x:
        if a.startswith('_'):
            continue
        print(a, b.__doc__)


if __name__ == '__main__':
    _explain(Peak)
    _explain(Event)<|MERGE_RESOLUTION|>--- conflicted
+++ resolved
@@ -20,7 +20,7 @@
 from pax.data_model import StrictModel, Model
 
 
-INT_NAN = -424242
+INT_NAN = -99999 # Do not change without talking to me. -Tunnell 12/3/2015
 
 
 class ReconstructedPosition(StrictModel):
@@ -181,27 +181,17 @@
     A DAQ occurrence can also be thought of as a pulse in a PMT.
     """
 
-<<<<<<< HEAD
-    #: First index of occurrence in event (inclusive)
-    #: 'index' means: the index where you'd start putting the waveform data for this occurrence
-    #: if you were building a sum waveform.
-    left = INT_NAN
-
-    #: Last index of occurrence in event (INCLUSIVE!)
-    right = INT_NAN
-=======
     #: Starttime of this occurence within event
     #:
     #: Units are samples.  This nonnegative number starts at zero and is an integere because
     #: it's an index.
-    left = 0
+    left = INT_NAN
 
     #: Stoptime of this occurence within event
     #:
     #: Units are samples and this time is inclusive of last sample.  This nonnegative number
     #: starts at zero and is an integere because it's an index.
-    right = 0
->>>>>>> f484ae39
+    right = INT_NAN
 
     #: Channel the occurrence belongs to (integer)
     channel = INT_NAN
