"""Data structure for pax

This is meant to be a fixed data structure that people can use to access
physically meaningful variables.  For example, S2.

NOTE: This class is stable within major releases.  Do not change any variable
names of functionality between major releases.  You may add variables in minor
releases.  Patch releases cannot modify this.
"""

import inspect

import numpy as np

import math
from pax import units

# To turn off type-checking, replace StrictModel with Model
# This will improve performance, but use at your own risk
from pax.data_model import StrictModel, Model


INT_NAN = -99999  # Do not change without talking to me. -Tunnell 12/3/2015


class ReconstructedPosition(StrictModel):
    """Reconstructed position

    Each reconstruction algorithm creates one of these.
    """
    x = 0.0  #: x position (cm)
    y = 0.0  #: y position (cm)

    #: goodness-of-fit parameter generated with PosRecChiSquareGamma
    goodness_of_fit = 0.0
    # : number of degrees of freedom calculated with PosRecChiSquareGamma
    ndf = 0.0

    #: Name of algorithm used for computation
    algorithm = 'none'

    # : Errors - currently not used
    # error_matrix = np.array([], dtype=np.float64)

    # For convenience: cylindrical coordinates
    # Must be properties so InterpolatingDetectorMap can transparently use
    # cylindrical coordinates
    @property
    def r(self):
        return math.sqrt(self.x ** 2 + self.y ** 2)

    @property
    def phi(self):
        return math.atan2(self.y, self.x)


class Hit(Model):
    """Peaks found in individual channels

    These are be clustered into ordinary peaks later. This is commonly
    called a 'hit' in particle physics detectors.
    """
    channel = 0              #: Channel in which this peak was found
    #: Index in the event at which this peak has its maximum.
    index_of_maximum = 0

    left = 0                 #: Index of left bound (inclusive) of peak.
    right = 0                #: Index of right bound (INCLUSIVE!!) of peak

    @property
    def length(self):
        return self.right - self.left + 1

    area = 0.0                  #: Area of the peak in photoelectrons

    #: Height of highest point in peak (in pe/bin) in unfiltered waveform
    height = 0.0

    #: Noise sigma in pe/bin of pulse in which peak was found.
    #: Note: in Pulse the same number is stored in ADC-counts
    noise_sigma = 0.0

    #: Index of pulse (in event.pulses) in which peak was found
    found_in_pulse = 0

    #: Set to True if rejected by suspicious channel algorithm
    is_rejected = False


class Peak(StrictModel):
    """Peak

    A peak will be, e.g., S1 or S2.
    """

    ##
    # Basics
    ##

    type = 'unknown'        #: Type of peak (e.g., 's1', 's2', ...)
    detector = 'none'       #: e.g. tpc or veto

    #: Area of the pulse in photoelectrons. Includes only contributing pmts in the right detector.
    #: For XDP matching rightmost sample is not included in area integral.
    area = 0.0

    ##
    #  Low-level data
    ##

    #: Peaks in individual channels that make up this peak
    hits = (Hit,)

    #: Array of areas in each PMT.
    area_per_channel = np.array([], dtype='float64')

    #: Does a channel have no hits, but digitizer shows data?
    does_channel_have_noise = np.array([], dtype=np.bool)

    #: Does a PMT see 'something significant'? (thresholds configurable)
    does_channel_contribute = np.array([], dtype=np.bool)

    @property
    def contributing_channels(self):
        return np.where(self.does_channel_contribute)[0]

    @property
    def noise_channels(self):
        return np.where(self.does_channel_have_noise)[0]

    ##
    # Time distribution information
    ##

    left = 0                 #: Index of left bound (inclusive) in event.
    right = 0                #: Index of right bound (INCLUSIVE) in event.

    #: Weighted (by hit area) mean of hit times (since event start)
    hit_time_mean = 0.0

    #: Weighted (by hit area) std of hit times
    hit_time_std = 0.0

    #: Time range of centermost hits containing at least 50% / 90% of area (with center at hit_time_mean)
    #: (rightmostright - leftmostleft + 1) * sample_duration
    range_50p_area = 0.0
    range_90p_area = 0.0

    ##
    # Spatial pattern information
    ##

    #: List of reconstructed positions (instances of :class:`pax.datastructure.ReconstructedPosition`)
    reconstructed_positions = (ReconstructedPosition,)

    #: Weighted root mean square deviation of top hitpattern (cm)
    top_hitpattern_spread = 0.0

    #: Weighted root mean square deviation of bottom hitpattern (cm)
    bottom_hitpattern_spread = 0.0

    #: Fraction of area in the top array
    area_fraction_top = 0.0

    ##
    # Signal / noise info
    ##

    #: Number of PMTS which see something significant (depends on settings) ~~ "coincidence level"
    n_contributing_channels = 0

    #: Number of channels that show no hits, but digitizer shows data
    n_noise_channels = 0

    #: Weighted (by area) mean hit amplitude / noise level in that hit's channel
    mean_amplitude_to_noise = 0.0

    ##
    # Deprecated sum-waveform stuff, needed for Xerawdp matching??
    ##

    #: Index in the event's sum waveform at which this peak has its maximum.
    index_of_maximum = 0

    #: Height of highest point in peak (in pe/bin)
    #: In new pax, is height of highest hit
    height = 0.0


class SumWaveform(StrictModel):
    """Class used to store sum (filtered or not) waveform information.
    """

    #: Name of the filter used (or 'none')
    name_of_filter = 'none'
    #: Name of this sum waveform
    name = 'none'
    #: Name of the detector this waveform belongs to (e.g. tpc or veto)
    detector = 'none'

    #: Array of PMT numbers included in this waveform
    channel_list = np.array([], dtype=np.uint16)

    #: Array of samples, units of pe/bin.
    samples = np.array([], dtype=np.float64)

    def is_filtered(self):
        if self.name_of_filter != 'none':
            return True
        else:
            return False


class Pulse(StrictModel):
    """A DAQ pulse

    A DAQ pulse can also be thought of as a pulse in a PMT.
    """

    #: Starttime of this occurence within event
    #:
    #: Units are samples.  This nonnegative number starts at zero and is an integere because
    #: it's an index.
    left = INT_NAN

    #: Stoptime of this occurence within event
    #:
    #: Units are samples and this time is inclusive of last sample.  This nonnegative number
    #: starts at zero and is an integere because it's an index.
    right = INT_NAN

    #: Channel the pulse belongs to (integer)
    channel = INT_NAN

    #: Maximum amplitude (in ADC counts; float) in unfiltered waveform
    #: Will remain nan if channel's gain is 0
    #: baseline_correction, if any, has been substracted
    # TODO: may not be equal to actual pulse height, baseline correction
    # is computed on filtered wv. :-(
    height = float('nan')

    #: Noise sigma for this pulse (in ADC counts)
    #: Computed in the filtered channel waveform
    #: Will remain nan unless pulse is processed by smallpeakfinder
    noise_sigma = float('nan')

    #: Baseline (in ADC counts, but float!) relative to configured reference baseline
    #: Will remain nan if pulse is not processed by hitfinder
    baseline = float('nan')

    #: Raw wave data (in ADC counts, NOT pe/bin!; numpy array of int16)
    raw_data = np.array([], np.int16)

    @property
    def length(self):
        return self.right - self.left + 1

    def __init__(self, **kwargs):
        """Initialize an pulse
        You must specify at least:
         - left (first index)
        And one of
         - raw_data (numpy array of samples)
         - right (last index)
        """
        super().__init__(**kwargs)

        if self.channel == INT_NAN:
            raise ValueError("Must specify channel to init Pulse")

        # Determine right from raw_data if needed
        # Don't want right as a property, we want it to be saved...
        if self.right == INT_NAN:
            if not len(self.raw_data):
                raise ValueError('Must have right or raw_data to init Pulse')
            self.right = self.left + len(self.raw_data) - 1


class Event(StrictModel):
<<<<<<< HEAD
    """Event object
=======
    """Event class
>>>>>>> c5acbe6f

    Stores high level information about the triggered event.
    """
    dataset_name = 'Unknown'  # The name of the dataset this event belongs to
    # A nonnegative integer that uniquely identifies the event within the
    # dataset.
    event_number = 0

    #: Integer start time of the event in nanoseconds
    #:
    #: Time that the first sample starts. This is a 64-bit number that follows the
    #: UNIX clock. Or rather, it starts from January 1, 1970.  This must be an integer
    #: because floats have rounding that result in imprecise times.
    start_time = 0

    #: Integer stop time of the event in nanoseconds
    #
    #: This stop time includes the last recorded sample.  Therefore, it's the right
    #: edge of the last sample.  This is a 64-bit integer for the reasons explained
    #: in 'start_time'.
    stop_time = 0

    #: Time duration of a sample (in pax units, i.e. ns)
    #: This is also in config, but we need it here too, to convert between event duration and length in samples
    #: Must be an int for same reason as start_time and stop_time
    #: DO NOT set to 10 ns as default, otherwise no way to check if it was given to constructor!
    sample_duration = 0

    user_float_0 = 0.0  # : Unused float (useful for developing)
    user_float_1 = 0.0  # : Unused float (useful for developing)
    user_float_2 = 0.0  # : Unused float (useful for developing)
    user_float_3 = 0.0  # : Unused float (useful for developing)
    user_float_4 = 0.0  # : Unused float (useful for developing)

    #: List of peaks
    #:
    #: Returns a list of :class:`pax.datastructure.Peak` classes.
    peaks = (Peak,)

    #: Temporary list of hits -- will be shipped off to peaks later
    all_hits = (Hit,)

    #: Returns a list of sum waveforms
    #:
    #: Returns an :class:`pax.datastructure.SumWaveform` class.
    sum_waveforms = (SumWaveform,)

    #: A python list of all pulses in the event (containing instances of the Pulse class)
    #: An pulse holds a stream of samples in one channel, as provided by the digitizer.
    pulses = (Pulse,)

    #: Number of noise pulses (pulses without any hits found) per channel
    noise_pulses_in = np.array([], dtype=np.int)

    #: Was channel flagged as suspicious?
    is_channel_suspicious = np.array([], dtype=np.bool)

    #: Number of hits rejected in the suspicious channel algorithm
    n_hits_rejected = np.array([], dtype=np.int)

    def __init__(self, n_channels, start_time, **kwargs):

        # Start time is mandatory, so it is not in kwargs
        kwargs['start_time'] = start_time

        # Model's init must be called first, else we can't store attributes
        # This will store all of the kwargs as attrs
        # We don't pass length, it's not an attribute that can be set
        super().__init__(**{k: v for k, v in kwargs.items() if k != 'length'})

        # Cheat to init stop_time from length and duration
        if 'length' in kwargs and self.sample_duration and not self.stop_time:
            self.stop_time = int(
                self.start_time + kwargs['length'] * self.sample_duration)

        if not self.stop_time or not self.sample_duration:
            raise ValueError("Cannot initialize an event with an unknown length: " +
                             "pass sample_duration and either stop_time or length")

        # Initialize numpy arrays -- need to have n_channels and self.length
        # TODO: don't initialize these if is already in kwargs
        # TODO: better yet, make an alternate init or something?
        self.noise_pulses_in = np.zeros(n_channels, dtype=np.int)
        self.n_hits_rejected = np.zeros(n_channels, dtype=np.int)
        self.is_channel_suspicious = np.zeros(n_channels, dtype=np.bool)

    @classmethod
    def empty_event(cls):
        """Returns an empty example event: for testing purposes only!!
        """
        return Event(n_channels=1, start_time=10, length=1, sample_duration=int(10 * units.ns))

    def duration(self):
        """Duration of event window in units of ns
        """
        return self.stop_time - self.start_time

    def get_sum_waveform_names(self):
        """Get list of the names of waveforms
        """
        return [sw.name for sw in self.sum_waveforms]

    def get_sum_waveform(self, name):
        """Get waveform for name
        """
        for sw in self.sum_waveforms:
            if sw.name == name:
                return sw

        raise RuntimeError("SumWaveform %s not found" % name)

    def length(self):
        """Number of samples for the sum waveform
        """
        return int(self.duration() / self.sample_duration)

    def S1s(self, detector='tpc', sort_key='area', reverse=True):  # noqa
        """List of S1 (scintillation) signals

        Returns an :class:`pax.datastructure.Peak` class.
        """
        return self._get_peaks_by_type('s1', sort_key, reverse, detector)

    def S2s(self, detector='tpc', sort_key='area', reverse=True):  # noqa
        """List of S2 (ionization) signals

        Returns an :class:`pax.datastructure.Peak` class.
        """
        return self._get_peaks_by_type('s2', sort_key, reverse, detector)

    def _get_peaks_by_type(self, desired_type, sort_key, reverse, detector='tpc'):
        """Helper function for retrieving only certain types of peaks

        You shouldn't be using this directly.
        """
        # Extract only peaks of a certain type
        peaks = []
        for peak in self.peaks:
            if peak.detector is not 'all':
                if peak.detector != detector:
                    continue
            if peak.type.lower() != desired_type:
                continue
            peaks.append(peak)

        # Sort the peaks by your sort key
        peaks = sorted(peaks,
                       key=lambda x: getattr(x, sort_key),
                       reverse=reverse)

        return peaks


def _explain(class_name):
    x = inspect.getmembers(class_name,
                           predicate=inspect.isdatadescriptor)

    for a, b in x:
        if a.startswith('_'):
            continue
        print(a, b.__doc__)


if __name__ == '__main__':
    _explain(Peak)
    _explain(Event)<|MERGE_RESOLUTION|>--- conflicted
+++ resolved
@@ -277,11 +277,7 @@
 
 
 class Event(StrictModel):
-<<<<<<< HEAD
-    """Event object
-=======
     """Event class
->>>>>>> c5acbe6f
 
     Stores high level information about the triggered event.
     """
