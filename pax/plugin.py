--- conflicted
+++ resolved
@@ -119,10 +119,6 @@
         # We need to do this here, rather than in paxer, otherwise user couldn't specify output_name in config
         # (paxer would override it)
         if 'output_name' not in self.config:
-<<<<<<< HEAD
-            self.config['output_name'] = strftime('%y%m%d_%H%M%S')
-        ProcessPlugin._pre_startup(self)
-=======
             # Is there an input plugin? If so, try to use the input plugin's input name + _paxVERSION
             # We can't just change extensions: some inputs/outputs have no extension (e.g. directories, database names)
             ip = self.processor.input_plugin
@@ -132,8 +128,7 @@
             else:
                 # Deep fallback: timestamp-based name.
                 self.config['output_name'] = 'output_pax%s_%s' % (pax.__version__, strftime('%y%m%d_%H%M%S'))
-        super()._pre_startup()
->>>>>>> c17fc93e
+        ProcessPlugin._pre_startup(self)
 
     def write_event(self, event):
         """Do magic. Return None.
