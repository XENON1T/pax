--- conflicted
+++ resolved
@@ -205,54 +205,3 @@
             0.017179,  0.013074,  0.009142,  0.005452
         )},
     )
-
-[WaveformSimulator]
-
-
-# PMT characteristics
-pmt_transit_time_mean     =           50  * ns           # PLACEHOLDER - PMT handbook upper limit for linear focussed pmt type
-                                                         # Not a big issue I think, this merely shifts the entire waveform. Could even put it 0.
-pmt_transit_time_spread   =           0.8 * ns           # xenon:xenon100:pmtdatasheets, Room temperature
-pmt_rise_time             =           1.8 * ns           # xenon:xenon100:pmtdatasheets, Room temperature
-pmt_fall_time             =           6.7 * ns           # PLACEHOLDER - Can't find this! Now chosen 3.7 * rise time, as for Lung et al. 2012 (X1T PMTs)
-<<<<<<< HEAD
-white_noise_sigma         =           0.5 * uA           # PLACEHOLDER - Sigma of Gaussian noise applied separately to every PMT that has seen a photon
-
-# Currently only used for s1 time structure calculations:
-drift_field =                         530 * V /cm        # TODO add ref ('The xenon100 experiment'?)
-liquid_density =                      3 * g / cm**3      # PLACEHOLDER
-
-# S1
-maximum_recombination_time =          50 * ns            # Prevents crazy recombination times from tail of hyperbolic distribution
-s1_detection_efficiency   =           1 #0.08            # % photons detected, NSort
-singlet_lifetime_liquid   =           3.1 * ns           # Nest 2014 p2
-triplet_lifetime_liquid   =           24 * ns            # Nest 2014 p2
-s1_ER_recombination_fraction =        0.6                # Only used for factoring in recombination time, we don't do yield calculations here!
-                                                         # Nest 2011 p4 for E = about 500 V/cm and LET 10 MeV cm^2 /g (which acc to Chepel&Araujo is for 30 keV ER (higher E, less rec.)
-s1_ER_primary_singlet_fraction =      1/(1+1/0.17)       # Nest 2014 p2, converted from s/t ratio to s fraction. 0.17 +-0.05
-s1_ER_secondary_singlet_fraction =    1/(1+1/0.8)        # Nest 2014 p2, assuming gamma-induced ER. 0.8 +- 0.2
-s1_NR_singlet_fraction =              1/(1+1/7.8)        # Nest 2014 page 2. 7.8 +- 1.5
-
-# S2 electron drift and extraction
-electron_lifetime_liquid =            450 * us           # AmBe Run12 mean value, see e.g. xenon1t:sim:notes:morana:ambe:nest
-drift_velocity_liquid     =           1.73*um/ns         # Andrea says 1.73 um/ns. Ethan's code has 1.8 mm/us.
-drift_velocity_liquid_above_gate =    0.272*cm/us        # From the single electron paper
-diffusion_constant_liquid =           12*cm**(2)/s       # Sorensen 2011, longitudinal diffusion. Ethan's code uses 70*cm**(2)/s! (0.007*mm**2/us)
-electron_trapping_time    =           140*ns             # Nest 2014, but was obtained through fitting data
-electron_extraction_yield =           1                  # "above 0.96" xenon:xenon100:analysis:maxime:s2afterpulses
-gate_to_anode_distance =              5 * mm             # See e.g. single electron paper, several other places
-elr_gas_gap_length =                  2.5*mm             # Xenon100 Analysis paper, page 4, "h_g ~ 2.5 mm"
-
-# S2 electroluminescence
-s2_secondary_sc_gain_density =        19.7/(2.5*mm)      # "secondary scintillation gain" per length unit. 19.7 from NSort. This automatically includes detection efficiencies.
-drift_velocity_gas        =           5.7*mm/us          # From http://xenon.physics.rice.edu/xe100/restricted/ymei/S2WaveformSim201001/, using E=12 kV/cm
-                                                         # Nest S2widthposter.pdf: 5 mm/us produced best fit to Xenon10
-anode_wire_radius         =           125/2*um           # GPlante p 98
-anode_mesh_pitch          =           2.5*mm             # GPlante p 98
-wire_field_parameter      =           0.5                # field becomes wire-dominated (~1/r) at wire_field_parameter*anode_mesh_pitch
-singlet_lifetime_gas      =           5.88*ns            # Nest 2014. +- 5.5 (!!)
-triplet_lifetime_gas      =           100.1*ns           # Nest 2014. +- 7.9
-singlet_fraction_gas      =           1/(1 + 1/0.1)      # Nest source code G4S2light.cc line 232, graced with comment: "guess: revisit"
-=======
-white_noise_sigma         =           0.5 * uA           # PLACEHOLDER - Sigma of Gaussian noise applied separately to every PMT that has seen a photon
->>>>>>> 2d5de2bd
