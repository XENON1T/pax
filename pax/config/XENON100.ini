##
# XENON100-specific configuration settings
##

# This is just for setting up pax
[pax]
parent_configuration = "_base"

input = 'XED.ReadXED'

# Digital signal processing - if you want to repeat any of this,
# you need to go back to raw data and start from scratch
dsp = [
            # Do some sanity checks / cleaning on pulses
            'CheckPulses.SortPulses',
            'CheckPulses.ConcatenateAdjacentPulses',
            'CheckPulses.CheckBounds',

            # Find individual hits
            'HitFinder.FindHits',

            # Combine hits into rough clusters = peaks
            'BuildPeaks.GapSizeClustering',

            # Reject hits in noisy channels
            'RejectNoiseHits.RejectNoiseHits',
            'SumWaveform.SumWaveform',  # Must do this AFTER noisy hit rejection!

            # Refine the clustering / split peaks
            'NaturalBreaksClustering.NaturalBreaksClustering',

            # Compute sum-waveform and hit-dependent properties for each peak
            'BasicProperties.BasicProperties',
            'BasicProperties.SumWaveformProperties',
            'BasicProperties.CountCoincidentNoisePulses'
        ]

# Compute peak properties: can be redone from processed data file
compute_properties = [
                        'WeightedSum.PosRecWeightedSum',
                        'MaxPMT.PosRecMaxPMT',
                        'RobustWeightedMean.PosRecRobustWeightedMean',
                        'NeuralNet.PosRecNeuralNet',
                        'TopPatternFit.PosRecTopPatternFit',
                        'HitpatternSpread.HitpatternSpread',
                     ]

# Final stage with 'risky' operations: peak classification, S1/S2 pairing, corrections
# Intentionally last, so reclassification takes least work
pre_analysis = [
                # Classify the clusters based on the properties
                'ClassifyPeaks.AdHocClassification',

                # Combine S1 and S2 into pairs = interactions and compute properties
                # which depend on S1 AND S2 specific information (i.e. z-corrections)
                'BuildInteractions.BuildInteractions',
                'BuildInteractions.BasicInteractionProperties',
               ]



[HitFinder]
# For detailed description of what these settings do, see the documentation / plugin docstring.

# Compute baseline on first n samples in pulse:
initial_baseline_samples = 40

# Max hits to look for in each pulse: rest will be ignored
max_hits_per_pulse = 500

# Diagnostic plots settings
make_diagnostic_plots = 'never'     # Can be always, never, tricky cases, no hits, hits only, saturated
make_diagnostic_plots_in = 'hitfinder_diagnostic_plots'

# Threshold 1: Height / noise.
height_over_noise_high_threshold = 8       # Reasonable and conservative for run10: see xenon:xenon100:analysis:led_pax
height_over_noise_low_threshold = 1

# Threshold 2: Absolute ADC counts above baseline
absolute_adc_counts_high_threshold = 1   # ADC counts
absolute_adc_counts_low_threshold = 1   # ADC counts

# Threshold 3:  - Height / minimum
height_over_min_high_threshold = 2
height_over_min_low_threshold = 0

# Raise low threshold temporarily to fraction of hit height for rest of pulse
dynamic_low_threshold_coeff = 0.01

[BuildPeaks.GapSizeClustering]
# Start a new cluster / peak if a gap larger than this is encountered
# see [note tbd]
max_gap_size_in_cluster = 650 * ns

[NaturalBreaksClustering]
# Points in log10(peak_area), goodness_of_split. Split threshold is linearly interpolated between these.
# Manual "fit" to stay above 99.9th percentile of a menagerie of signals -- see this note:
# xenon:xenon1t:processor:natural_breaks_clustering
split_goodness_threshold = ([0, 1.5, 2.5, 3, 3.5], [1, 0.8, 0.51, 0.46, 0.44])

# Limit gaps to test for performance reasons
# Haven't tested if these are actually harmful, needed, or effective...
min_gap_size_for_break = 50 * ns
max_n_gaps_to_test = float('inf')


[RejectNoiseHits]
# Suspicious channel rejection settings
penalty_per_noise_pulse = 1                 # "pe" equivalent penalty
penalty_per_lone_hit = 1                    # "pe" equivalent penalty
# Threshold to mark a suspicious channel
penalty_geq_this_is_suspicious = 3          # "pe" equivalent penalty


[BasicProperties.SumWaveformProperties]
# Length of the peak sum waveform field.
# Must be an even multiple of sample size, pax will add 1 sample width so there is a clear center.
peak_waveform_length = 2.5 * us


[BuildInteractions.BuildInteractions]
# Pair S1s and S2s in order of size, but no more than these:
pair_n_s2s = 5
pair_n_s1s = 3

# Never pair S2s smaller than:
s2_pairing_threshold = 70  # pe

# Preference in algorithms to use for the xy reconstructed position
xy_posrec_preference = ['PosRecTopPatternFit', 'PosRecNeuralNet', 'PosRecWeightedSum']


[BuildInteractions.BasicInteractionProperties]
s1_correction_map = 's1_xyz_XENON100_xerawdp045.json'
s2_correction_map = 'placeholder_map.json'

# Add 'zombie PMTS' here
# These are PMTs who have died, but the loss of light yield has not yet been accounted for in the overall S1 or S2
# light yield map. These PMTs will be treated just like saturated PMTs: when computing the corrected area,
# the observed area in the zombie channels (which will be 0) is replaced by the expected area based on the other PMTs.
# DO NOT keep PMTs here after the light yield maps have been fixed!!!
# If you don't understand why, stop modifying the file and just fix the light yield map!

<<<<<<< HEAD
zombie_pmts_s1 = []
# For now, all dead top PMTs are included for the S2, since we don't have the S2(x, y) light yield in pax yet...
# S2 zombie PMTs will only work on the top, as we have no S2(x,y,pmt) patterns for the bottom array.
zombie_pmts_s2 = [9, 12, 39, 58]

[TopPatternFit.PosRecTopPatternFit]
# If False, will only add goodness_of_fit to other algorithm's positions
skip_reconstruction = False

# List of algorithms to use, in order of preference, for posrec seed
# ... or the string 'best', in which case the algorithm whose position has the best goodness of fit
# is used as the seed
# seed_algorithms = ['PosRecNeuralNet', 'PosRecRobustWeightedMean', 'PosRecWeightedSum', 'PosRecMaxPMT']
seed_algorithms = 'best'
=======
[TopPatternFit.PosRecTopPatternFit]
# If False, will only add goodness_of_fit to other algorithm's positions
skip_reconstruction = False
>>>>>>> e4d3802f

# List of algorithms to use, in order of preference, for posrec seed
# ... or the string 'best', in which case the algorithm whose position has the best goodness of fit
# is used as the seed
# seed_algorithms = ['PosRecNeuralNet', 'PosRecRobustWeightedMean', 'PosRecWeightedSum', 'PosRecMaxPMT']
seed_algorithms = 'best'

# Use neural net position as a seed, if it is available
seed_from_neural_net = True

# If true, will treat saturated PMTs as if they do not exist
# Note that's very different from assuming they see nothing!
ignore_saturated_PMTs = True

# Minimizer to use: 'powell' or 'grid'.
# grid is a lot faster if the grid size is small.
minimimizer = 'grid'
grid_size = 2 * cm   # Size of grid (diameter in both dimensions)

# Goodness of fit statistic to use 'chi2' or 'chi2gamma'
statistic = 'chi2gamma'

[RobustWeightedMean.PosRecRobustWeightedMean]
# Remove PMTs that are more than ... away in each step
outlier_threshold = 2.5     # 3 and 2 both seem a little worse, though not much. 1.5 is clearly worse.

# Give up if this number of PMTs (or less) is left
min_pmts_left = 3

# Outer ring PMTs are partially obstructed by the TPC wall, upweigh their areas to compensate
outer_ring_pmts = list(range(1, 30 + 1))
outer_ring_multiplication_factor = 1.5


##
# Simulator-specific settings
##

[WaveformSimulator]
# Waveform building / noise simulation settings
cheap_zle =                           False              # If True, will generate noise only around simulated photons.
                                                         # If False, generates noise in all channels everywhere. You may want to activate the software ZLE plugin!
event_padding =                       5 * us             # Padding in the event before the first and after the last photon.
                                                         # if you use the cheap_zle, bad things happen if this is smaller than the zle padding
gauss_noise_sigma        =            0   #0.05 #pe/bin  # Sigma of Gaussian noise to apply to waveform. Set to 0 if you want only real noise.
real_noise_file =                    'noise_120326.npz'  # Must be a numpy.savez_compressed file containing 1 numpy array (row per channel) of noise data
                                                         # Set to None or False if you don't want to use real noise
real_noise_sample_size =              150                # Data is concatenated in noise file: this specifies original sample size. We'll take these samples and shuffle them.
zle_padding =                         500 * ns           # For cheap_zle: padding in an pulse left of the first and right of the last photon

# Slow control data
pressure =                            2.22 * bar          # xenon:xenon1t:analysis:maxime:liquidlevelandpressureanalysis, also in slow control / run database
temperature =                         (-89.32 + 273.15) * K    # InsideBell temperature, xenon:xenon100:analysis:stability_run10
anode_voltage =                       4.0 * kV            # Slow control / run database (early run10)

# PMT characteristics
pmt_transit_time_mean     =           50  * ns           # PLACEHOLDER - PMT handbook upper limit for linear focussed pmt type
                                                         # Not a big issue I think, this merely shifts the entire waveform. Could even put it 0.
pmt_transit_time_spread   =           0.8 * ns           # xenon:xenon100:pmtdatasheets, Room temperature
pmt_rise_time             =           1.8 * ns           # xenon:xenon100:pmtdatasheets, Room temperature
pmt_fall_time             =           6.7 * ns           # PLACEHOLDER - Can't find this! Now chosen 3.7 * rise time, as for Lung et al. 2012 (X1T PMTs)
    # Note this pmt pulse shape is probably not accurate, even besides the uncertain parameters, the amplifier & digitizer also shape the pulse.
    # Guillaume's fadc.py / spe.py has 4ns as the RC time for the digitizer, so not a big effect?

# Currently only used for s1 time structure calculations:
drift_field =                         530 * V /cm        # TODO add ref ('The xenon100 experiment'?)
liquid_density =                      3 * g / cm**3      # PLACEHOLDER

# S1
maximum_recombination_time =          50 * ns            # Prevents crazy recombination times from tail of hyperbolic distribution
s1_detection_efficiency   =           1 #0.08            # % photons detected, NSort
singlet_lifetime_liquid   =           3.1 * ns           # Nest 2014 p2
triplet_lifetime_liquid   =           24 * ns            # Nest 2014 p2
s1_ER_recombination_fraction =        0.9
#s1_ER_recombination_fraction =        0.6               # Only used for primary/secondary split, we don't do yield calculations here!
                                                         # Nest 2011 p4 for E = about 500 V/cm and LET 10 MeV cm^2 /g (which acc to Chepel&Araujo is for 30 keV ER (higher E, less rec.)
s1_ER_primary_singlet_fraction =      1/(1+1/0.17)       # Nest 2014 p2, converted from s/t ratio to s fraction. 0.17 +-0.05
s1_ER_secondary_singlet_fraction =    1/(1+1/0.8)        # Nest 2014 p2, assuming gamma-induced ER. 0.8 +- 0.2
s1_NR_singlet_fraction =              1/(1+1/7.8)        # Nest 2014 page 2. 7.8 +- 1.5

# S2 electron drift and extraction
drift_velocity_liquid_above_gate =    0.272*cm/us        # From the single electron paper
diffusion_constant_liquid =           12*cm**(2)/s       # Sorensen 2011, longitudinal diffusion. Ethan's code uses 70*cm**(2)/s! (0.007*mm**2/us)
electron_trapping_time    =           140*ns             # Nest 2014, but was obtained through fitting data
electron_extraction_yield =           1                  # "above 0.96" xenon:xenon100:analysis:maxime:s2afterpulses
gate_to_anode_distance =              5 * mm             # See e.g. single electron paper, several other places

# S2 electroluminescence
gas_drift_velocity_slope =            0.54 * mm / us / Td # Fit to Brooks et al 1982 in the 5 Td - 40 Td range
elr_gas_gap_length =                  4.0 * mm            # Jelle: Fit to Xenon100 single-e S2s xenon:xenon100:analysis:single_e_waveform_model
                                                          # Xenon100 Analysis paper, page 4, "h_g ~ 2.5 mm"
s2_secondary_sc_gain_density =        19.7/(4.0*mm)       # "secondary scintillation gain" per length unit. 19.7 from NSort. This automatically includes detection efficiencies.
lxe_dielectric_constant =             1.874               # Wikipedia (which cites some chemistry handbook), unitless
# Distance from anode where field becomes wire-like (~1/r) rather than uniform:
anode_field_domination_distance =     0.65 * mm           # Jelle: Fit to Xenon100 single-e S2s xenon:xenon100:analysis:single_e_waveform_model
# Distance from anode where field stops:
anode_wire_radius =                   125/2 * um          # GPlante p 98
singlet_lifetime_gas      =           5.88*ns             # Nest 2014. +- 5.5 (!!)
triplet_lifetime_gas      =           115*ns              # Jelle: Fit to Xenon100 single-e S2s xenon:xenon100:analysis:single_e_waveform_model
                                                          # Nest 2014: 100.1*ns +- 7.9
singlet_fraction_gas      =           0                   # Jelle: Fit to Xenon100 single-e S2s xenon:xenon100:analysis:single_e_waveform_model

# Light distribution
s2_patterns_file =                    's2_xy_patterns_map_XENON100_Xerawdp0.4.5.json.gz'
s2_patterns_zoom_factor =             2                   # Upsample S2 pattern map by this factor (in both dimensions, so memory usage grows quadratically)
<<<<<<< HEAD
s1_patterns_file =                    's1_xyz_patterns_xenon100.json.gz'
s1_patterns_zoom_factor =             2

=======
>>>>>>> e4d3802f
s2_mean_area_fraction_top =           0.555               # S2 asymmetry average = 0.11, top fraction = (1 + A)/2. Todo: check / add ref!

# Compensate for channel 1 and 2 problem visible in LED calibration, but not in real data
adjust_noise_amplitude    = {'1': 0.5, '2': 0.5}          # Multiply noise amplitude in specific channels with this amount



# Global settings, passed to every plugin
[DEFAULT]
tpc_name = "XENON100"
tpc_length = 30.5 * cm          # G. Plante page 95

tpc_radius = 15.3 * cm          # G. Plante page 95

# Signal generation settings
electron_lifetime_liquid =            450 * us           # AmBe Run12 mean value, see e.g. xenon1t:sim:notes:morana:ambe:nest
drift_velocity_liquid     =           1.73 * um / ns     # Andrea says 1.73 um/ns. Ethan's code has 1.8 mm/us.

# Time in the event at which trigger occurs. Set to None or leave out if there is no trigger
trigger_time_in_event = 200 * us    # G. Plante page 114

pmt_0_is_fake = True

# Detector specification
# PlotChannelWaveform2D expects the detector names' lexical order to be the same as the channel order
channels_in_detector = {
    'tpc':   list(range(0,   178+1)),
    'veto':  list(range(179, 242+1)),
    }
n_channels = 242 + 1   # +1 for the fake pmt 0

# PMT numbers for tpc, specified as lists
# Remember python range does not include endpoint!
# PMT 0 does not exist, its gain is set to 0 later
channels_top = list(range(0,  98 + 1))
channels_bottom = list(range(99, 178 + 1))

# PMT mappings - daq (module, digitizer channel) -> pmt number
pmt_mappings = {'(54, 0)': 1,
              '(54, 1)': 2,
              '(54, 2)': 3,
              '(54, 3)': 4,
              '(54, 4)': 5,
              '(54, 5)': 6,
              '(54, 6)': 7,
              '(54, 7)': 8,
              '(78, 0)': 131,
              '(78, 1)': 132,
              '(78, 2)': 133,
              '(78, 3)': 134,
              '(78, 4)': 135,
              '(78, 5)': 136,
              '(78, 6)': 137,
              '(78, 7)': 138,
              '(79, 0)': 139,
              '(79, 1)': 140,
              '(79, 2)': 141,
              '(79, 3)': 142,
              '(79, 4)': 143,
              '(79, 5)': 144,
              '(79, 6)': 145,
              '(79, 7)': 146,
              '(80, 0)': 235,
              '(80, 1)': 236,
              '(80, 2)': 237,
              '(80, 3)': 238,
              '(80, 4)': 239,
              '(80, 5)': 240,
              '(80, 6)': 241,
              '(80, 7)': 242,
              '(89, 0)': 123,
              '(89, 1)': 124,
              '(89, 2)': 125,
              '(89, 3)': 126,
              '(89, 4)': 127,
              '(89, 5)': 128,
              '(89, 6)': 129,
              '(89, 7)': 130,
              '(95, 0)': 147,
              '(95, 1)': 148,
              '(95, 2)': 149,
              '(95, 3)': 150,
              '(95, 4)': 151,
              '(95, 5)': 152,
              '(95, 6)': 153,
              '(95, 7)': 154,
              '(102, 0)': 16,
              '(102, 1)': 17,
              '(102, 2)': 18,
              '(102, 3)': 19,
              '(102, 4)': 20,
              '(102, 5)': 21,
              '(102, 6)': 22,
              '(102, 7)': 23,
              '(106, 0)': 9,
              '(106, 1)': 10,
              '(106, 2)': 11,
              '(106, 3)': 12,
              '(106, 4)': 13,
              '(106, 5)': 14,
              '(106, 6)': 15,
              '(107, 0)': 24,
              '(107, 1)': 25,
              '(107, 2)': 26,
              '(107, 3)': 27,
              '(107, 4)': 28,
              '(107, 5)': 29,
              '(107, 6)': 30,
              '(108, 0)': 219,
              '(108, 1)': 220,
              '(108, 2)': 221,
              '(108, 3)': 222,
              '(108, 4)': 223,
              '(108, 5)': 224,
              '(108, 6)': 225,
              '(108, 7)': 226,
              '(110, 0)': 211,
              '(110, 1)': 212,
              '(110, 2)': 213,
              '(110, 3)': 214,
              '(110, 4)': 215,
              '(110, 5)': 216,
              '(110, 6)': 217,
              '(110, 7)': 218,
              '(115, 0)': 31,
              '(115, 1)': 32,
              '(115, 2)': 33,
              '(115, 3)': 34,
              '(115, 4)': 35,
              '(115, 5)': 36,
              '(115, 6)': 37,
              '(115, 7)': 38,
              '(117, 0)': 187,
              '(117, 1)': 188,
              '(117, 2)': 189,
              '(117, 3)': 190,
              '(117, 4)': 191,
              '(117, 5)': 192,
              '(117, 6)': 193,
              '(117, 7)': 194,
              '(121, 0)': 39,
              '(121, 1)': 40,
              '(121, 2)': 41,
              '(121, 3)': 42,
              '(121, 4)': 43,
              '(121, 5)': 44,
              '(121, 6)': 45,
              '(121, 7)': 46,
              '(124, 0)': 55,
              '(124, 1)': 56,
              '(124, 2)': 57,
              '(124, 3)': 58,
              '(124, 4)': 59,
              '(124, 5)': 60,
              '(124, 6)': 61,
              '(127, 0)': 227,
              '(127, 1)': 228,
              '(127, 2)': 229,
              '(127, 3)': 230,
              '(127, 4)': 231,
              '(127, 5)': 232,
              '(127, 6)': 233,
              '(127, 7)': 234,
              '(136, 0)': 99,
              '(136, 1)': 100,
              '(136, 2)': 101,
              '(136, 3)': 102,
              '(136, 4)': 103,
              '(136, 5)': 104,
              '(136, 6)': 105,
              '(136, 7)': 106,
              '(139, 0)': 62,
              '(139, 1)': 63,
              '(139, 2)': 64,
              '(139, 3)': 65,
              '(139, 4)': 66,
              '(139, 5)': 67,
              '(140, 0)': 68,
              '(140, 1)': 69,
              '(140, 2)': 70,
              '(140, 3)': 71,
              '(140, 4)': 72,
              '(140, 5)': 73,
              '(140, 6)': 74,
              '(143, 0)': 155,
              '(143, 1)': 156,
              '(143, 2)': 157,
              '(143, 3)': 158,
              '(143, 4)': 159,
              '(143, 5)': 160,
              '(143, 6)': 161,
              '(143, 7)': 162,
              '(144, 0)': 75,
              '(144, 1)': 76,
              '(144, 2)': 77,
              '(144, 3)': 78,
              '(144, 4)': 79,
              '(144, 5)': 80,
              '(144, 6)': 81,
              '(144, 7)': 82,
              '(147, 0)': 91,
              '(147, 1)': 92,
              '(147, 2)': 93,
              '(147, 3)': 94,
              '(147, 4)': 95,
              '(147, 5)': 96,
              '(147, 6)': 97,
              '(147, 7)': 98,
              '(150, 0)': 163,
              '(150, 1)': 164,
              '(150, 2)': 165,
              '(150, 3)': 166,
              '(150, 4)': 167,
              '(150, 5)': 168,
              '(150, 6)': 169,
              '(150, 7)': 170,
              '(153, 0)': 179,
              '(153, 1)': 180,
              '(153, 2)': 181,
              '(153, 3)': 182,
              '(153, 4)': 183,
              '(153, 5)': 184,
              '(153, 6)': 185,
              '(153, 7)': 186,
              '(154, 0)': 195,
              '(154, 1)': 196,
              '(154, 2)': 197,
              '(154, 3)': 198,
              '(154, 4)': 199,
              '(154, 5)': 200,
              '(154, 6)': 201,
              '(154, 7)': 202,
              '(156, 0)': 203,
              '(156, 1)': 204,
              '(156, 2)': 205,
              '(156, 3)': 206,
              '(156, 4)': 207,
              '(156, 5)': 208,
              '(156, 6)': 209,
              '(156, 7)': 210,
              '(160, 0)': 171,
              '(160, 1)': 172,
              '(160, 2)': 173,
              '(160, 3)': 174,
              '(160, 4)': 175,
              '(160, 5)': 176,
              '(160, 6)': 177,
              '(160, 7)': 178,
              '(162, 0)': 107,
              '(162, 1)': 108,
              '(162, 2)': 109,
              '(162, 3)': 110,
              '(162, 4)': 111,
              '(162, 5)': 112,
              '(162, 6)': 113,
              '(162, 7)': 114,
              '(165, 0)': 115,
              '(165, 1)': 116,
              '(165, 2)': 117,
              '(165, 3)': 118,
              '(165, 4)': 119,
              '(165, 5)': 120,
              '(165, 6)': 121,
              '(165, 7)': 122,
              '(167, 0)': 83,
              '(167, 1)': 84,
              '(167, 2)': 85,
              '(167, 3)': 86,
              '(167, 4)': 87,
              '(167, 5)': 88,
              '(167, 6)': 89,
              '(167, 7)': 90,
              '(171, 0)': 47,
              '(171, 1)': 48,
              '(171, 2)': 49,
              '(171, 3)': 50,
              '(171, 4)': 51,
              '(171, 5)': 52,
              '(171, 6)': 53,
              '(171, 7)': 54}

# PMT locations taken from Marc Schumann's pmtpattern code.  Agrees also
# with the top PMT locations used by xerawdp.
# Note: don't forget the units...
pmt_locations = [
    {'x':   0.000 * cm, 'y':   0.000 * cm},  # 0
    {'x': -16.684 * cm, 'y':   0.000 * cm},  # 1
    {'x': -16.319 * cm, 'y':   3.469 * cm},  # 2
    {'x': -15.242 * cm, 'y':   6.786 * cm},  # 3
    {'x': -13.498 * cm, 'y':   9.807 * cm},  # 4
    {'x': -11.164 * cm, 'y':  12.399 * cm},  # 5
    {'x':  -8.342 * cm, 'y':  14.449 * cm},  # 6
    {'x':  -5.156 * cm, 'y':  15.867 * cm},  # 7
    {'x':  -1.744 * cm, 'y':  16.593 * cm},  # 8
    {'x':   1.744 * cm, 'y':  16.593 * cm},  # 9
    {'x':   5.156 * cm, 'y':  15.867 * cm},  # 10
    {'x':   8.342 * cm, 'y':  14.449 * cm},  # 11
    {'x':  11.164 * cm, 'y':  12.399 * cm},  # 12
    {'x':  13.498 * cm, 'y':   9.807 * cm},  # 13
    {'x':  15.242 * cm, 'y':   6.786 * cm},  # 14
    {'x':  16.319 * cm, 'y':   3.469 * cm},  # 15
    {'x':  16.684 * cm, 'y':   0.000 * cm},  # 16
    {'x':  16.319 * cm, 'y':  -3.469 * cm},  # 17
    {'x':  15.242 * cm, 'y':  -6.786 * cm},  # 18
    {'x':  13.498 * cm, 'y':  -9.807 * cm},  # 19
    {'x':  11.164 * cm, 'y': -12.399 * cm},  # 20
    {'x':   8.342 * cm, 'y': -14.449 * cm},  # 21
    {'x':   5.156 * cm, 'y': -15.867 * cm},  # 22
    {'x':   1.744 * cm, 'y': -16.593 * cm},  # 23
    {'x':  -1.744 * cm, 'y': -16.593 * cm},  # 24
    {'x':  -5.156 * cm, 'y': -15.867 * cm},  # 25
    {'x':  -8.342 * cm, 'y': -14.449 * cm},  # 26
    {'x': -11.164 * cm, 'y': -12.399 * cm},  # 27
    {'x': -13.498 * cm, 'y':  -9.807 * cm},  # 28
    {'x': -15.242 * cm, 'y':  -6.786 * cm},  # 29
    {'x': -16.319 * cm, 'y':  -3.469 * cm},  # 30
    {'x': -13.653 * cm, 'y':   0.000 * cm},  # 31
    {'x': -13.188 * cm, 'y':   3.534 * cm},  # 32
    {'x': -11.824 * cm, 'y':   6.827 * cm},  # 33
    {'x':  -9.654 * cm, 'y':   9.654 * cm},  # 34
    {'x':  -6.827 * cm, 'y':  11.824 * cm},  # 35
    {'x':  -3.534 * cm, 'y':  13.188 * cm},  # 36
    {'x':   0.000 * cm, 'y':  13.653 * cm},  # 37
    {'x':   3.534 * cm, 'y':  13.188 * cm},  # 38
    {'x':   6.827 * cm, 'y':  11.824 * cm},  # 39
    {'x':   9.654 * cm, 'y':   9.654 * cm},  # 40
    {'x':  11.824 * cm, 'y':   6.827 * cm},  # 41
    {'x':  13.188 * cm, 'y':   3.534 * cm},  # 42
    {'x':  13.653 * cm, 'y':   0.000 * cm},  # 43
    {'x':  13.188 * cm, 'y':  -3.534 * cm},  # 44
    {'x':  11.824 * cm, 'y':  -6.827 * cm},  # 45
    {'x':   9.654 * cm, 'y':  -9.654 * cm},  # 46
    {'x':   6.827 * cm, 'y': -11.824 * cm},  # 47
    {'x':   3.534 * cm, 'y': -13.188 * cm},  # 48
    {'x':   0.000 * cm, 'y': -13.653 * cm},  # 49
    {'x':  -3.534 * cm, 'y': -13.188 * cm},  # 50
    {'x':  -6.827 * cm, 'y': -11.824 * cm},  # 51
    {'x':  -9.654 * cm, 'y':  -9.654 * cm},  # 52
    {'x': -11.824 * cm, 'y':  -6.827 * cm},  # 53
    {'x': -13.188 * cm, 'y':  -3.534 * cm},  # 54
    {'x': -10.620 * cm, 'y':   0.000 * cm},  # 55
    {'x': -10.100 * cm, 'y':   3.282 * cm},  # 56
    {'x':  -8.592 * cm, 'y':   6.242 * cm},  # 57
    {'x':  -6.242 * cm, 'y':   8.592 * cm},  # 58
    {'x':  -3.282 * cm, 'y':  10.100 * cm},  # 59
    {'x':   0.000 * cm, 'y':  10.620 * cm},  # 60
    {'x':   3.282 * cm, 'y':  10.100 * cm},  # 61
    {'x':   6.242 * cm, 'y':   8.592 * cm},  # 62
    {'x':   8.592 * cm, 'y':   6.242 * cm},  # 63
    {'x':  10.100 * cm, 'y':   3.282 * cm},  # 64
    {'x':  10.620 * cm, 'y':   0.000 * cm},  # 65
    {'x':  10.100 * cm, 'y':  -3.282 * cm},  # 66
    {'x':   8.592 * cm, 'y':  -6.242 * cm},  # 67
    {'x':   6.242 * cm, 'y':  -8.592 * cm},  # 68
    {'x':   3.282 * cm, 'y': -10.100 * cm},  # 69
    {'x':   0.000 * cm, 'y': -10.620 * cm},  # 70
    {'x':  -3.282 * cm, 'y': -10.100 * cm},  # 71
    {'x':  -6.242 * cm, 'y':  -8.592 * cm},  # 72
    {'x':  -8.592 * cm, 'y':  -6.242 * cm},  # 73
    {'x': -10.100 * cm, 'y':  -3.282 * cm},  # 74
    {'x':  -7.587 * cm, 'y':   0.000 * cm},  # 75
    {'x':  -6.876 * cm, 'y':   3.206 * cm},  # 76
    {'x':  -4.775 * cm, 'y':   5.896 * cm},  # 77
    {'x':  -1.707 * cm, 'y':   7.393 * cm},  # 78
    {'x':   1.577 * cm, 'y':   7.421 * cm},  # 79
    {'x':   4.671 * cm, 'y':   5.979 * cm},  # 80
    {'x':   6.819 * cm, 'y':   3.326 * cm},  # 81
    {'x':   7.587 * cm, 'y':   0.000 * cm},  # 82
    {'x':   6.876 * cm, 'y':  -3.206 * cm},  # 83
    {'x':   4.775 * cm, 'y':  -5.896 * cm},  # 84
    {'x':   1.707 * cm, 'y':  -7.393 * cm},  # 85
    {'x':  -1.577 * cm, 'y':  -7.421 * cm},  # 86
    {'x':  -4.671 * cm, 'y':  -5.979 * cm},  # 87
    {'x':  -6.819 * cm, 'y':  -3.326 * cm},  # 88
    {'x':  -4.500 * cm, 'y':   0.000 * cm},  # 89
    {'x':  -3.000 * cm, 'y':   3.000 * cm},  # 90
    {'x':   0.000 * cm, 'y':   4.500 * cm},  # 91
    {'x':   3.000 * cm, 'y':   3.000 * cm},  # 92
    {'x':   4.500 * cm, 'y':   0.000 * cm},  # 93
    {'x':   3.000 * cm, 'y':  -3.000 * cm},  # 94
    {'x':   0.000 * cm, 'y':  -4.500 * cm},  # 95
    {'x':  -3.000 * cm, 'y':  -3.000 * cm},  # 96
    {'x':  -1.500 * cm, 'y':   0.000 * cm},  # 97
    {'x':   1.500 * cm, 'y':   0.000 * cm},  # 98
    {'x':  -4.115 * cm, 'y':  12.344 * cm},  # 99
    {'x':  -1.371 * cm, 'y':  12.344 * cm},  # 100
    {'x':   1.371 * cm, 'y':  12.344 * cm},  # 101
    {'x':   4.115 * cm, 'y':  12.344 * cm},  # 102
    {'x':  -8.229 * cm, 'y':   9.600 * cm},  # 103
    {'x':  -5.486 * cm, 'y':   9.600 * cm},  # 104
    {'x':  -2.743 * cm, 'y':   9.600 * cm},  # 105
    {'x':  -0.000 * cm, 'y':   9.600 * cm},  # 106
    {'x':   2.743 * cm, 'y':   9.600 * cm},  # 107
    {'x':   5.486 * cm, 'y':   9.600 * cm},  # 108
    {'x':   8.229 * cm, 'y':   9.600 * cm},  # 109
    {'x': -10.972 * cm, 'y':   6.858 * cm},  # 110
    {'x':  -8.229 * cm, 'y':   6.858 * cm},  # 111
    {'x':  -5.486 * cm, 'y':   6.858 * cm},  # 112
    {'x':  -2.743 * cm, 'y':   6.858 * cm},  # 113
    {'x':  -0.000 * cm, 'y':   6.858 * cm},  # 114
    {'x':   2.743 * cm, 'y':   6.858 * cm},  # 115
    {'x':   5.486 * cm, 'y':   6.858 * cm},  # 116
    {'x':   8.229 * cm, 'y':   6.858 * cm},  # 117
    {'x':  10.972 * cm, 'y':   6.858 * cm},  # 118
    {'x': -12.344 * cm, 'y':   4.115 * cm},  # 119
    {'x':  -9.600 * cm, 'y':   4.115 * cm},  # 120
    {'x':  -6.858 * cm, 'y':   4.115 * cm},  # 121
    {'x':  -4.115 * cm, 'y':   4.115 * cm},  # 122
    {'x':  -1.371 * cm, 'y':   4.115 * cm},  # 123
    {'x':   1.371 * cm, 'y':   4.115 * cm},  # 124
    {'x':   4.115 * cm, 'y':   4.115 * cm},  # 125
    {'x':   6.858 * cm, 'y':   4.115 * cm},  # 126
    {'x':   9.600 * cm, 'y':   4.115 * cm},  # 127
    {'x':  12.344 * cm, 'y':   4.115 * cm},  # 128
    {'x': -12.344 * cm, 'y':   1.371 * cm},  # 129
    {'x':  -9.600 * cm, 'y':   1.371 * cm},  # 130
    {'x':  -6.858 * cm, 'y':   1.371 * cm},  # 131
    {'x':  -4.115 * cm, 'y':   1.371 * cm},  # 132
    {'x':  -1.371 * cm, 'y':   1.371 * cm},  # 133
    {'x':   1.371 * cm, 'y':   1.371 * cm},  # 134
    {'x':   4.115 * cm, 'y':   1.371 * cm},  # 135
    {'x':   6.858 * cm, 'y':   1.371 * cm},  # 136
    {'x':   9.600 * cm, 'y':   1.371 * cm},  # 137
    {'x':  12.344 * cm, 'y':   1.371 * cm},  # 138
    {'x': -12.344 * cm, 'y':  -1.371 * cm},  # 139
    {'x':  -9.600 * cm, 'y':  -1.371 * cm},  # 140
    {'x':  -6.858 * cm, 'y':  -1.371 * cm},  # 141
    {'x':  -4.115 * cm, 'y':  -1.371 * cm},  # 142
    {'x':  -1.371 * cm, 'y':  -1.371 * cm},  # 143
    {'x':   1.371 * cm, 'y':  -1.371 * cm},  # 144
    {'x':   4.115 * cm, 'y':  -1.371 * cm},  # 145
    {'x':   6.858 * cm, 'y':  -1.371 * cm},  # 146
    {'x':   9.600 * cm, 'y':  -1.371 * cm},  # 147
    {'x':  12.344 * cm, 'y':  -1.371 * cm},  # 148
    {'x': -12.344 * cm, 'y':  -4.115 * cm},  # 149
    {'x':  -9.600 * cm, 'y':  -4.115 * cm},  # 150
    {'x':  -6.858 * cm, 'y':  -4.115 * cm},  # 151
    {'x':  -4.115 * cm, 'y':  -4.115 * cm},  # 152
    {'x':  -1.371 * cm, 'y':  -4.115 * cm},  # 153
    {'x':   1.371 * cm, 'y':  -4.115 * cm},  # 154
    {'x':   4.115 * cm, 'y':  -4.115 * cm},  # 155
    {'x':   6.858 * cm, 'y':  -4.115 * cm},  # 156
    {'x':   9.600 * cm, 'y':  -4.115 * cm},  # 157
    {'x':  12.344 * cm, 'y':  -4.115 * cm},  # 158
    {'x': -10.972 * cm, 'y':  -6.858 * cm},  # 159
    {'x':  -8.229 * cm, 'y':  -6.858 * cm},  # 160
    {'x':  -5.486 * cm, 'y':  -6.858 * cm},  # 161
    {'x':  -2.743 * cm, 'y':  -6.858 * cm},  # 162
    {'x':  -0.000 * cm, 'y':  -6.858 * cm},  # 163
    {'x':   2.743 * cm, 'y':  -6.858 * cm},  # 164
    {'x':   5.486 * cm, 'y':  -6.858 * cm},  # 165
    {'x':   8.229 * cm, 'y':  -6.858 * cm},  # 166
    {'x':  10.972 * cm, 'y':  -6.858 * cm},  # 167
    {'x':  -8.229 * cm, 'y':  -9.600 * cm},  # 168
    {'x':  -5.486 * cm, 'y':  -9.600 * cm},  # 169
    {'x':  -2.743 * cm, 'y':  -9.600 * cm},  # 170
    {'x':  -0.000 * cm, 'y':  -9.600 * cm},  # 171
    {'x':   2.743 * cm, 'y':  -9.600 * cm},  # 172
    {'x':   5.486 * cm, 'y':  -9.600 * cm},  # 173
    {'x':   8.229 * cm, 'y':  -9.600 * cm},  # 174
    {'x':  -4.115 * cm, 'y': -12.344 * cm},  # 175
    {'x':  -1.371 * cm, 'y': -12.344 * cm},  # 176
    {'x':   1.371 * cm, 'y': -12.344 * cm},  # 177
    {'x':   4.115 * cm, 'y': -12.344 * cm},  # 178
    {'x': -19.715 * cm, 'y':   0.000 * cm},  # 179
    {'x': -19.353 * cm, 'y':   3.762 * cm},  # 180
    {'x': -18.279 * cm, 'y':   7.385 * cm},  # 181
    {'x': -16.534 * cm, 'y':  10.738 * cm},  # 182
    {'x': -13.941 * cm, 'y':  13.941 * cm},  # 183
    {'x': -11.025 * cm, 'y':  16.344 * cm},  # 184
    {'x':  -7.703 * cm, 'y':  18.148 * cm},  # 185
    {'x':  -4.099 * cm, 'y':  19.284 * cm},  # 186
    {'x':   0.000 * cm, 'y':  19.715 * cm},  # 187
    {'x':   3.762 * cm, 'y':  19.353 * cm},  # 188
    {'x':   7.385 * cm, 'y':  18.279 * cm},  # 189
    {'x':  10.738 * cm, 'y':  16.534 * cm},  # 190
    {'x':  13.941 * cm, 'y':  13.941 * cm},  # 191
    {'x':  16.344 * cm, 'y':  11.025 * cm},  # 192
    {'x':  18.148 * cm, 'y':   7.703 * cm},  # 193
    {'x':  19.284 * cm, 'y':   4.099 * cm},  # 194
    {'x':  19.715 * cm, 'y':   0.000 * cm},  # 195
    {'x':  19.353 * cm, 'y':  -3.762 * cm},  # 196
    {'x':  18.279 * cm, 'y':  -7.385 * cm},  # 197
    {'x':  16.534 * cm, 'y': -10.738 * cm},  # 198
    {'x':  13.941 * cm, 'y': -13.941 * cm},  # 199
    {'x':  11.025 * cm, 'y': -16.344 * cm},  # 200
    {'x':   7.703 * cm, 'y': -18.148 * cm},  # 201
    {'x':   4.099 * cm, 'y': -19.284 * cm},  # 202
    {'x':   0.000 * cm, 'y': -19.715 * cm},  # 203
    {'x':  -3.762 * cm, 'y': -19.353 * cm},  # 204
    {'x':  -7.385 * cm, 'y': -18.279 * cm},  # 205
    {'x': -10.738 * cm, 'y': -16.534 * cm},  # 206
    {'x': -13.941 * cm, 'y': -13.941 * cm},  # 207
    {'x': -16.344 * cm, 'y': -11.025 * cm},  # 208
    {'x': -18.148 * cm, 'y':  -7.703 * cm},  # 209
    {'x': -19.284 * cm, 'y':  -4.099 * cm},  # 210
    {'x': -19.715 * cm, 'y':   0.000 * cm},  # 211
    {'x': -19.353 * cm, 'y':   3.762 * cm},  # 212
    {'x': -18.279 * cm, 'y':   7.385 * cm},  # 213
    {'x': -16.534 * cm, 'y':  10.738 * cm},  # 214
    {'x': -13.941 * cm, 'y':  13.941 * cm},  # 215
    {'x': -11.025 * cm, 'y':  16.344 * cm},  # 216
    {'x':  -7.703 * cm, 'y':  18.148 * cm},  # 217
    {'x':  -4.099 * cm, 'y':  19.284 * cm},  # 218
    {'x':  -0.000 * cm, 'y':  19.715 * cm},  # 219
    {'x':   3.762 * cm, 'y':  19.353 * cm},  # 220
    {'x':   7.385 * cm, 'y':  18.279 * cm},  # 221
    {'x':  10.738 * cm, 'y':  16.534 * cm},  # 222
    {'x':  13.941 * cm, 'y':  13.941 * cm},  # 223
    {'x':  16.344 * cm, 'y':  11.025 * cm},  # 224
    {'x':  18.148 * cm, 'y':   7.703 * cm},  # 225
    {'x':  19.284 * cm, 'y':   4.099 * cm},  # 226
    {'x':  19.715 * cm, 'y':   0.000 * cm},  # 227
    {'x':  19.353 * cm, 'y':  -3.762 * cm},  # 228
    {'x':  18.279 * cm, 'y':  -7.385 * cm},  # 229
    {'x':  16.534 * cm, 'y': -10.738 * cm},  # 230
    {'x':  13.941 * cm, 'y': -13.941 * cm},  # 231
    {'x':  11.025 * cm, 'y': -16.344 * cm},  # 232
    {'x':   7.703 * cm, 'y': -18.148 * cm},  # 233
    {'x':   4.099 * cm, 'y': -19.284 * cm},  # 234
    {'x':  -0.000 * cm, 'y': -19.715 * cm},  # 235
    {'x':  -3.762 * cm, 'y': -19.353 * cm},  # 236
    {'x':  -7.385 * cm, 'y': -18.279 * cm},  # 237
    {'x': -10.738 * cm, 'y': -16.534 * cm},  # 238
    {'x': -13.941 * cm, 'y': -13.941 * cm},  # 239
    {'x': -16.344 * cm, 'y': -11.025 * cm},  # 240
    {'x': -18.148 * cm, 'y':  -7.703 * cm},  # 241
    {'x': -19.284 * cm, 'y':  -4.099 * cm},  # 242
    ]

# PMT gains
# Extracted from Zurich's Xenon100 PMT gain database using examples/extract_gain
# File used: all120326_1544.gain
# A few of these gains are zero: we'll assume these PMTs are turned off.
# PMT 0 does not exist (real Xenon100 PMTs start from 0), so it gets gain 0.
gains = [
             # 0   -- PMT zero is fake!
               0,
             # 1               # 2               # 3               # 4               # 5
       2675000.0,        2958000.0,        1936000.0,        2326000.0,        1964000.0,
             # 6               # 7               # 8               # 9              # 10
       1971000.0,        2104000.0,        1999000.0,              0.0,        2102000.0,
            # 11              # 12              # 13              # 14              # 15
       2044000.0,              0.0,        2177000.0,        2180000.0,        2265000.0,
            # 16              # 17              # 18              # 19              # 20
       2293000.0,        2177000.0,        2331000.0,        2099000.0,        2096000.0,
            # 21              # 22              # 23              # 24              # 25
       1899000.0,        2111000.0,        1874000.0,        1948000.0,        2106000.0,
            # 26              # 27              # 28              # 29              # 30
       2121000.0,        1987000.0,        1889000.0,        2473000.0,        2161000.0,
            # 31              # 32              # 33              # 34              # 35
       2192000.0,        2329000.0,        1112000.0,        2157000.0,        2106000.0,
            # 36              # 37              # 38              # 39              # 40
       2182000.0,        2001000.0,        1921000.0,              0.0,        2121000.0,
            # 41              # 42              # 43              # 44              # 45
       1852000.0,        1878000.0,        2088000.0,        1974000.0,        1940000.0,
            # 46              # 47              # 48              # 49              # 50
       2134000.0,        2132000.0,        2018000.0,        2207000.0,        2237000.0,
            # 51              # 52              # 53              # 54              # 55
       2201000.0,        1985000.0,        2173000.0,        2126000.0,        2288000.0,
            # 56              # 57              # 58              # 59              # 60
       2140000.0,        2170000.0,              0.0,        2408000.0,        2253000.0,
            # 61              # 62              # 63              # 64              # 65
       2109000.0,        2134000.0,        1979000.0,        2267000.0,        2149000.0,
            # 66              # 67              # 68              # 69              # 70
       2164000.0,        2077000.0,        2170000.0,        2223000.0,        2325000.0,
            # 71              # 72              # 73              # 74              # 75
       2122000.0,        2343000.0,        2312000.0,        2090000.0,        1944000.0,
            # 76              # 77              # 78              # 79              # 80
       2091000.0,        1948000.0,        1974000.0,        2098000.0,        2134000.0,
            # 81              # 82              # 83              # 84              # 85
       2184000.0,        1992000.0,        2150000.0,        1980000.0,        1878000.0,
            # 86              # 87              # 88              # 89              # 90
       2093000.0,        2162000.0,        1901000.0,        2120000.0,        2059000.0,
            # 91              # 92              # 93              # 94              # 95
       2281000.0,        2214000.0,        2143000.0,        1943000.0,        1934000.0,
            # 96              # 97              # 98              # 99             # 100
       2410000.0,        2227000.0,        1843000.0,        1881000.0,              0.0,
           # 101             # 102             # 103             # 104             # 105
       1965000.0,        2368000.0,        1938000.0,        1981000.0,              0.0,
           # 106             # 107             # 108             # 109             # 110
       1732000.0,        2091000.0,        1932000.0,        2080000.0,        2145000.0,
           # 111             # 112             # 113             # 114             # 115
       1932000.0,        1806000.0,        1939000.0,        1765000.0,        2111000.0,
           # 116             # 117             # 118             # 119             # 120
       2001000.0,        1917000.0,        2082000.0,        2043000.0,        2027000.0,
           # 121             # 122             # 123             # 124             # 125
       1833000.0,        1972000.0,        2030000.0,        2139000.0,        1946000.0,
           # 126             # 127             # 128             # 129             # 130
       1988000.0,        1967000.0,        2190000.0,        2217000.0,        2092000.0,
           # 131             # 132             # 133             # 134             # 135
       2252000.0,        2170000.0,        2014000.0,        1953000.0,        1997000.0,
           # 136             # 137             # 138             # 139             # 140
       1966000.0,        1854000.0,        2098000.0,        1639000.0,        2229000.0,
           # 141             # 142             # 143             # 144             # 145
       1759000.0,        1987000.0,        1911000.0,        1858000.0,        1653000.0,
           # 146             # 147             # 148             # 149             # 150
       2036000.0,        1716000.0,              0.0,        1907000.0,        2165000.0,
           # 151             # 152             # 153             # 154             # 155
       1833000.0,        2126000.0,        2119000.0,        1763000.0,        1990000.0,
           # 156             # 157             # 158             # 159             # 160
       1869000.0,        1874000.0,        2030000.0,        2152000.0,        1917000.0,
           # 161             # 162             # 163             # 164             # 165
       1749000.0,        1668000.0,        2085000.0,        1886000.0,        1692000.0,
           # 166             # 167             # 168             # 169             # 170
       2094000.0,        1446000.0,        1773000.0,        2023000.0,        1737000.0,
           # 171             # 172             # 173             # 174             # 175
       1859000.0,        1887000.0,        1872000.0,        2013000.0,        2078000.0,
           # 176             # 177             # 178             # 179             # 180
       1796000.0,              0.0,        1770000.0,        2018000.0,        2220000.0,
           # 181             # 182             # 183             # 184             # 185
       2544000.0,         978900.0,        1795000.0,        1445000.0,        1988000.0,
           # 186             # 187             # 188             # 189             # 190
       2032000.0,        1915000.0,        2143000.0,        2096000.0,              0.0,
           # 191             # 192             # 193             # 194             # 195
             0.0,        2081000.0,        1730000.0,        1637000.0,              0.0,
           # 196             # 197             # 198             # 199             # 200
       1936000.0,        1665000.0,        1958000.0,        1976000.0,        1975000.0,
           # 201             # 202             # 203             # 204             # 205
       1885000.0,        2101000.0,        2014000.0,        1997000.0,        2001000.0,
           # 206             # 207             # 208             # 209             # 210
       1993000.0,        1915000.0,        2113000.0,        1985000.0,        1813000.0,
           # 211             # 212             # 213             # 214             # 215
       2156000.0,        2041000.0,        2060000.0,        1890000.0,        2162000.0,
           # 216             # 217             # 218             # 219             # 220
       1810000.0,        1988000.0,        1983000.0,        1946000.0,        1941000.0,
           # 221             # 222             # 223             # 224             # 225
       2134000.0,        1829000.0,        1996000.0,              0.0,        1903000.0,
           # 226             # 227             # 228             # 229             # 230
       2096000.0,        2150000.0,        1990000.0,        1949000.0,        1870000.0,
           # 231             # 232             # 233             # 234             # 235
       2070000.0,        1946000.0,        1902000.0,        2128000.0,              0.0,
           # 236             # 237             # 238             # 239             # 240
       1946000.0,        1652000.0,        1986000.0,        1852000.0,        1909000.0,
           # 241             # 242
       1932000.0,        2013000.0,
    ]

# Sigmas of the 1pe peak in the gain spectrum, from same file
gain_sigmas = [
             # 0   -- PMT zero is fake!
               0,
             # 1               # 2               # 3               # 4               # 5
        931800.0,         891900.0,         786300.0,        1035000.0,         947800.0,
             # 6               # 7               # 8               # 9              # 10
        932700.0,        1167000.0,         976400.0,              0.0,        1154000.0,
            # 11              # 12              # 13              # 14              # 15
       1168000.0,              0.0,         956500.0,        1235000.0,        1250000.0,
            # 16              # 17              # 18              # 19              # 20
       1611000.0,        1203000.0,        1084000.0,        1333000.0,        1006000.0,
            # 21              # 22              # 23              # 24              # 25
       1051000.0,         935600.0,        1014000.0,        1281000.0,        1147000.0,
            # 26              # 27              # 28              # 29              # 30
        608800.0,         941200.0,         959700.0,        1464000.0,        1180000.0,
            # 31              # 32              # 33              # 34              # 35
       1186000.0,        1244000.0,         542500.0,        1146000.0,         951200.0,
            # 36              # 37              # 38              # 39              # 40
       1274000.0,        1075000.0,        1181000.0,              0.0,        1153000.0,
            # 41              # 42              # 43              # 44              # 45
        895700.0,         921500.0,        1106000.0,         997000.0,        1030000.0,
            # 46              # 47              # 48              # 49              # 50
       1116000.0,        1167000.0,        1112000.0,        1172000.0,        1327000.0,
            # 51              # 52              # 53              # 54              # 55
       1134000.0,         978500.0,        1070000.0,        1114000.0,        1229000.0,
            # 56              # 57              # 58              # 59              # 60
       1102000.0,        1065000.0,              0.0,        1193000.0,        1194000.0,
            # 61              # 62              # 63              # 64              # 65
       1142000.0,        1117000.0,        1079000.0,        1333000.0,        1079000.0,
            # 66              # 67              # 68              # 69              # 70
       1165000.0,        1080000.0,        1107000.0,        1293000.0,        1248000.0,
            # 71              # 72              # 73              # 74              # 75
       1303000.0,        1227000.0,        1224000.0,        1048000.0,         930300.0,
            # 76              # 77              # 78              # 79              # 80
       1351000.0,        1056000.0,         997500.0,        1203000.0,        1210000.0,
            # 81              # 82              # 83              # 84              # 85
       1033000.0,        1050000.0,        1300000.0,        1042000.0,        1110000.0,
            # 86              # 87              # 88              # 89              # 90
       1106000.0,        1326000.0,        1185000.0,        1261000.0,        1136000.0,
            # 91              # 92              # 93              # 94              # 95
       1212000.0,        1210000.0,        1281000.0,        1270000.0,        1141000.0,
            # 96              # 97              # 98              # 99             # 100
       1374000.0,        1220000.0,         993000.0,        1221000.0,              0.0,
           # 101             # 102             # 103             # 104             # 105
       1010000.0,        1248000.0,         924900.0,         975400.0,              0.0,
           # 106             # 107             # 108             # 109             # 110
        908800.0,        1026000.0,        1039000.0,         985600.0,        1290000.0,
           # 111             # 112             # 113             # 114             # 115
       1271000.0,        1054000.0,         941500.0,         988600.0,        1087000.0,
           # 116             # 117             # 118             # 119             # 120
       1030000.0,         880400.0,         870500.0,         991400.0,         899400.0,
           # 121             # 122             # 123             # 124             # 125
        878000.0,         991800.0,        1090000.0,        1113000.0,         936000.0,
           # 126             # 127             # 128             # 129             # 130
        957700.0,         940200.0,        1219000.0,        1326000.0,        1234000.0,
           # 131             # 132             # 133             # 134             # 135
       1212000.0,        1184000.0,         974400.0,         942600.0,         929500.0,
           # 136             # 137             # 138             # 139             # 140
       1023000.0,        1037000.0,         950000.0,        1064000.0,        1151000.0,
           # 141             # 142             # 143             # 144             # 145
        881900.0,         960500.0,         879600.0,         907300.0,         948400.0,
           # 146             # 147             # 148             # 149             # 150
        834400.0,         966800.0,              0.0,         926600.0,         906700.0,
           # 151             # 152             # 153             # 154             # 155
        872100.0,         859100.0,         976100.0,         747200.0,         839000.0,
           # 156             # 157             # 158             # 159             # 160
        943700.0,        1224000.0,        1071000.0,        1123000.0,         814200.0,
           # 161             # 162             # 163             # 164             # 165
        888900.0,        1000000.0,         991900.0,         873800.0,         917900.0,
           # 166             # 167             # 168             # 169             # 170
        875000.0,         736700.0,        1083000.0,         822400.0,        1020000.0,
           # 171             # 172             # 173             # 174             # 175
       1088000.0,        1069000.0,         863000.0,         925700.0,         939000.0,
           # 176             # 177             # 178             # 179             # 180
       1114000.0,              0.0,         927100.0,         851500.0,         920800.0,
           # 181             # 182             # 183             # 184             # 185
       1285000.0,         874700.0,        1045000.0,         746600.0,        1415000.0,
           # 186             # 187             # 188             # 189             # 190
        895900.0,        1191000.0,         982100.0,         900900.0,              0.0,
           # 191             # 192             # 193             # 194             # 195
             0.0,        1268000.0,        1362000.0,        1308000.0,              0.0,
           # 196             # 197             # 198             # 199             # 200
       1287000.0,        1156000.0,        1169000.0,        1411000.0,        1127000.0,
           # 201             # 202             # 203             # 204             # 205
        876800.0,        1350000.0,        1131000.0,        1249000.0,        1477000.0,
           # 206             # 207             # 208             # 209             # 210
       1218000.0,        1122000.0,        1093000.0,        1275000.0,         894900.0,
           # 211             # 212             # 213             # 214             # 215
        928500.0,        1045000.0,        1009000.0,         894700.0,         885000.0,
           # 216             # 217             # 218             # 219             # 220
        947500.0,         991300.0,        1087000.0,        1160000.0,        1138000.0,
           # 221             # 222             # 223             # 224             # 225
       1124000.0,        1156000.0,        1090000.0,              0.0,         944000.0,
           # 226             # 227             # 228             # 229             # 230
       1113000.0,        1335000.0,        1182000.0,         983200.0,        1153000.0,
           # 231             # 232             # 233             # 234             # 235
       1335000.0,        1344000.0,        1103000.0,        1288000.0,              0.0,
           # 236             # 237             # 238             # 239             # 240
       1173000.0,        1226000.0,         942800.0,        1117000.0,        1182000.0,
           # 241             # 242
       1042000.0,        1096000.0,
    ]

# Quantum Efficiency of the PMTs
# Taken from the PMT database on the wiki
<<<<<<< HEAD
# values are given as fractions, "Not given" entries are converted to float('nan')
# PMT 0 (entry 0) is fake!
quantum_efficiencies = [ 0.   ,  0.245,  0.264,  0.237,  0.241,  0.252,  0.252,  0.234,
        0.23 ,  0.241,  0.241,  0.237,  0.26 ,  0.249,  0.252,  0.264,
        0.241,  0.256,  0.245,  0.245,  0.256,  0.234,  0.241,  0.253,
        0.23 ,  0.245,  0.241,  0.241,  0.256,  0.249,  0.237,  0.237,
        0.256,  0.256,  0.252,  0.249,  0.245,  0.245,  0.249,  0.241,
        0.267,  0.256,  0.256,  0.267,  0.241,  0.23 ,  0.237,  0.252,
        0.256,  0.231,  0.237,  0.237,  0.252,  0.241,  0.275,  0.237,
        0.245,  0.249,  float('nan'),  0.215,  0.241,  0.26 ,  0.249,  0.222,
        0.249,  0.249,  0.264,  0.241,  0.237,  0.226,  0.237,  0.264,
        0.252,  0.267,  0.249,  0.256,  0.252,  0.241,  0.245,  0.241,
        0.241,  0.237,  0.249,  0.245,  0.245,  0.264,  0.264,  0.241,
        0.249,  0.252,  0.23 ,  0.226,  0.23 ,  0.245,  0.252,  0.267,
        0.245,  0.23 ,  0.234,  0.29 ,  float('nan'),  float('nan'),  0.276,  0.241,
        0.311,  float('nan'),  float('nan'),  0.324,  float('nan'),  0.246,  0.242,  float('nan'),
        float('nan'),  float('nan'),  float('nan'),  float('nan'),  float('nan'),  float('nan'),  0.238,  float('nan'),
        float('nan'),  float('nan'),  float('nan'),  float('nan'),  float('nan'),  float('nan'),  float('nan'),  0.31 ,
        float('nan'),  float('nan'),  float('nan'),  float('nan'),  float('nan'),  float('nan'),  float('nan'),  float('nan'),
        float('nan'),  float('nan'),  float('nan'),  float('nan'),  float('nan'),  0.352,  float('nan'),  float('nan'),
        float('nan'),  float('nan'),  float('nan'),  0.325,  float('nan'),  float('nan'),  float('nan'),  0.355,
        float('nan'),  float('nan'),  float('nan'),  float('nan'),  float('nan'),  float('nan'),  0.271,  0.271,
        float('nan'),  float('nan'),  float('nan'),  float('nan'),  float('nan'),  float('nan'),  float('nan'),  float('nan'),
        float('nan'),  float('nan'),  float('nan'),  float('nan'),  0.342,  0.358,  0.294,  0.237,
        0.275,  0.291,  0.246,  0.235,  0.234,  0.246,  0.239,  0.242,
        0.26 ,  0.229,  0.247,  0.245,  0.246,  0.226,  0.245,  0.234,
        0.23 ,  0.238,  0.256,  0.259,  0.241,  0.23 ,  0.238,  0.258,
        0.266,  0.208,  0.235,  0.241,  0.252,  0.256,  0.26 ,  0.245,
        0.246,  0.226,  0.256,  0.229,  0.214,  0.211,  0.215,  0.241,
        0.235,  0.237,  0.225,  0.204,  0.256,  0.224,  0.264,  0.241,
        0.232,  0.209,  0.218,  0.221,  0.214,  0.267,  0.205,  0.245,
        0.222,  0.214,  float('nan'),  0.251,  0.225,  0.245,  0.203,  0.271,
        0.245,  0.264,  0.237]
=======
# Values are given as fractions, "Not given" entries are replaced by the nanmean of other PMTs
# in the same array (top/bottom/veto). You can easily recognize these, they have more than three decimals.
quantum_efficiencies = [
        0.        ,  0.245     ,  0.264     ,  0.237     ,  0.241     ,
        0.252     ,  0.252     ,  0.234     ,  0.23      ,  0.241     ,
        0.241     ,  0.237     ,  0.26      ,  0.249     ,  0.252     ,
        0.264     ,  0.241     ,  0.256     ,  0.245     ,  0.245     ,
        0.256     ,  0.234     ,  0.241     ,  0.253     ,  0.23      ,
        0.245     ,  0.241     ,  0.241     ,  0.256     ,  0.249     ,
        0.237     ,  0.237     ,  0.256     ,  0.256     ,  0.252     ,
        0.249     ,  0.245     ,  0.245     ,  0.249     ,  0.241     ,
        0.267     ,  0.256     ,  0.256     ,  0.267     ,  0.241     ,
        0.23      ,  0.237     ,  0.252     ,  0.256     ,  0.231     ,
        0.237     ,  0.237     ,  0.252     ,  0.241     ,  0.275     ,
        0.237     ,  0.245     ,  0.249     ,  0.24355102,  0.215     ,
        0.241     ,  0.26      ,  0.249     ,  0.222     ,  0.249     ,
        0.249     ,  0.264     ,  0.241     ,  0.237     ,  0.226     ,
        0.237     ,  0.264     ,  0.252     ,  0.267     ,  0.249     ,
        0.256     ,  0.252     ,  0.241     ,  0.245     ,  0.241     ,
        0.241     ,  0.237     ,  0.249     ,  0.245     ,  0.245     ,
        0.264     ,  0.264     ,  0.241     ,  0.249     ,  0.252     ,
        0.23      ,  0.226     ,  0.23      ,  0.245     ,  0.252     ,
        0.267     ,  0.245     ,  0.23      ,  0.234     ,  0.29      ,
        0.2902381 ,  0.2902381 ,  0.276     ,  0.241     ,  0.311     ,
        0.2902381 ,  0.2902381 ,  0.324     ,  0.2902381 ,  0.246     ,
        0.242     ,  0.2902381 ,  0.2902381 ,  0.2902381 ,  0.2902381 ,
        0.2902381 ,  0.2902381 ,  0.2902381 ,  0.238     ,  0.2902381 ,
        0.2902381 ,  0.2902381 ,  0.2902381 ,  0.2902381 ,  0.2902381 ,
        0.2902381 ,  0.2902381 ,  0.31      ,  0.2902381 ,  0.2902381 ,
        0.2902381 ,  0.2902381 ,  0.2902381 ,  0.2902381 ,  0.2902381 ,
        0.2902381 ,  0.2902381 ,  0.2902381 ,  0.2902381 ,  0.2902381 ,
        0.2902381 ,  0.352     ,  0.2902381 ,  0.2902381 ,  0.2902381 ,
        0.2902381 ,  0.2902381 ,  0.325     ,  0.2902381 ,  0.2902381 ,
        0.2902381 ,  0.355     ,  0.2902381 ,  0.2902381 ,  0.2902381 ,
        0.2902381 ,  0.2902381 ,  0.2902381 ,  0.271     ,  0.271     ,
        0.2902381 ,  0.2902381 ,  0.2902381 ,  0.2902381 ,  0.2902381 ,
        0.2902381 ,  0.2902381 ,  0.2902381 ,  0.2902381 ,  0.2902381 ,
        0.2902381 ,  0.2902381 ,  0.342     ,  0.358     ,  0.294     ,
        0.237     ,  0.275     ,  0.291     ,  0.246     ,  0.235     ,
        0.234     ,  0.246     ,  0.239     ,  0.242     ,  0.26      ,
        0.229     ,  0.247     ,  0.245     ,  0.246     ,  0.226     ,
        0.245     ,  0.234     ,  0.23      ,  0.238     ,  0.256     ,
        0.259     ,  0.241     ,  0.23      ,  0.238     ,  0.258     ,
        0.266     ,  0.208     ,  0.235     ,  0.241     ,  0.252     ,
        0.256     ,  0.26      ,  0.245     ,  0.246     ,  0.226     ,
        0.256     ,  0.229     ,  0.214     ,  0.211     ,  0.215     ,
        0.241     ,  0.235     ,  0.237     ,  0.225     ,  0.204     ,
        0.256     ,  0.224     ,  0.264     ,  0.241     ,  0.232     ,
        0.209     ,  0.218     ,  0.221     ,  0.214     ,  0.267     ,
        0.205     ,  0.245     ,  0.222     ,  0.214     ,  0.23734921,
        0.251     ,  0.225     ,  0.245     ,  0.203     ,  0.271     ,
        0.245     ,  0.264     ,  0.237     ]

# Relative error / uncertainty on QE
# TODO: remove placeholder
relative_qe_error = 0.02

# Relative error / uncertainty on gains
# Note this is NOT the spread of the 1pe gain spectrum! (gain_sigmas above)
relative_gain_error = 0.03    # Systmatic of PMT gain calibration. TODO: add ref.


>>>>>>> e4d3802f

[NeuralNet.PosRecNeuralNet]
# Number of neurons in the hidden layer
# Used to check if the number of weights and biases are correct
hidden_layer_neurons = 30

# Neural network outputs position in this unit. Will be converted to pax units.
nn_output_unit = mm

# Biases used by the neuron activation functions, taken from nn-missing_9_12_39_58.c
# Input neuron's don't use a bias, so there should be hidden_layer_neurons + 2 biases
# In nn-missing_9_12_39_58.c input neurons had biases, but they were unusued (random [-1,1]?)
biases = [ 0.89283,  0.89691, -0.93983, -1.07323,
          -0.8617 , -1.32323,  0.88486,  1.25378,  0.12575, -0.83402,
          -0.76243,  1.08109, -0.75161,  1.03818,  0.26586,  0.37391,
           0.31579, -1.16333, -1.06323, -0.80685,  1.24958, -0.00742,
           1.14161,  1.24745, -0.10054,  0.4158 ,  1.07301,  0.6385 ,
           0.23595,  1.05783,  0.96483, -1.72249]

# Weights of the connections, taken from nn-missing_9_12_39_58.c
# The first n_top_pmts * hidden_layer_neurons are for the connections from the input to the hidden layer:
#   The first 98 for the first hidden layer neuron, the next 98 of the second hidden layer neuron, etc
# The next hidden_layer_neurons * 2 are for the connections from the hidden to the output layer
#   The first hidden_layer_neurons for the x-output neuron, the next hidden_layer_neurons for the y-output neuron, etc
weights = [
     2.05493, 0.92636, -0.07739, -5.70877, -2.15994, -1.68442, -1.74991, -3.63212,
     0.1146, -2.58555, -2.62432, -0.86721, -2.96008, -2.16185, 0.18565, 0.36426,
     1.32725, 1.99249, 2.66945, 1.79211, -0.33068, 2.76363, 1.09043, 1.32375,
     1.63071, 1.79625, 0.9494, -0.84298, 2.36222, 0.27201, 0.75649, 2.49042,
     -0.92752, -5.57481, -5.11131, -3.1658, -2.43971, -2.61611, 0.0204, -2.58531,
     -3.08329, -3.82233, -0.40126, 2.24753, 1.88408, 1.06742, 1.3493, -0.12143,
     0.28362, 0.22002, 0.1733, 0.06058, 1.31592, 1.30374, 0.69033, 1.99221,
     -1.40047, 0.00156, -5.75333, -5.08705, -4.67929, -4.14427, -3.32261, -4.61612,
     -1.08627, 2.78948, 0.97622, 2.01232, 2.19251, 0.67192, 1.84289, 1.8475, 1.7543,
     0.56183, 1.24545, 2.75256, -1.77259, -0.4908, -1.42492, -2.49187, -5.3287,
     -1.3724, 3.57786, 1.21876, 1.31709, 3.1033, 1.57654, 2.95589, 0.97362, 3.204,
     2.88453, -2.37381, -0.52906, 1.34845, 1.05559, 0.87583, 1.81941, 3.21877,
     1.43748, 1.65846, 0.42018, 1.86595, 1.33972, 1.23476, 1.28782, 0.72069,
     -0.56474, -0.86144, -3.35013, -0.03383, -2.69741, -2.86131, -1.80047, -2.87929,
     -2.69217, -2.4848, -3.67064, -2.42264, -2.25647, -4.03773, -2.92267, 1.76435,
     2.04828, 1.58122, 1.60254, 1.89119, 1.09514, 1.42131, 0.73343, 0.88368,
     0.84474, 0.86234, 0.86201, 0.43219, 0.94879, 1.71763, 0.30748, -4.18852,
     -2.77342, -3.07396, -2.3184, -3.03057, -2.80951, -2.91635, -3.08412, -5.5619,
     -0.74518, 3.9755, 1.17151, 1.58207, 0.92559, 0.2255, 1.1963, 1.21842, 2.43398,
     -0.93156, 2.33953, 1.71595, -0.07261, -2.74021, -4.36349, -5.50416, -5.49852,
     -4.39466, -3.68777, -4.51162, -4.51409, -1.51865, 1.76933, 0.33857, 2.69841,
     2.29655, 2.33987, 1.87652, 2.90099, 0.67494, 1.77809, -1.59501, -1.15055,
     0.21857, -0.04932, -0.64459, -0.7841, 2.07596, 1.25851, 1.58492, 2.04072,
     0.94734, 1.35939, 3.5689, 3.41048, 2.32757, 1.83878, 2.0014, 1.31464, 0.47773,
     0.8291, 0.55422, -0.48389, -1.14893, 0.33774, -6.09616, -1.15041, 4.43764,
     -0.15532, 4.68058, 6.07366, -0.65949, 6.57685, 4.33021, 5.83894, 1.70635,
     3.50734, 6.66992, 1.1622, -1.78812, 2.30537, 0.73714, 1.03665, -2.6978,
     -0.37175, 1.19918, -1.0086, 0.64276, -0.40735, 0.25309, -0.60544, -0.41422,
     0.18069, 1.52312, -3.24029, 2.84407, 3.70851, 4.94112, 0.57913, 2.11343,
     0.56148, -0.78994, 3.20052, 3.06479, 2.17007, -3.12543, 0.54186, -1.47439,
     -0.02879, 1.02874, -0.66741, 0.75127, 0.51892, 0.36454, 0.79795, 1.66235,
     0.35742, 0.88059, -3.76658, 0.24887, 1.79626, 2.83274, -1.80493, -3.32972,
     -1.02671, -4.3179, -4.26355, -1.09372, -1.74034, 1.53553, -0.03855, 0.98382,
     -0.56386, 1.11726, 0.70666, 0.07836, -3.60454, -2.5103, -3.22379, -7.31841,
     -3.64629, -4.88984, -2.5733, 3.02269, -0.5127, -0.45519, 1.85344, -2.52977,
     1.63422, -4.00975, -3.11833, -0.89919, -5.26051, 2.73604, -1.90026, 0.91214,
     -1.74015, 1.79374, -0.7839, -2.44296, -0.306, -2.75093, 1.67354, 0.87866,
     4.00013, 3.5341, 0.69297, 3.74312, 3.08947, -0.4588, 1.48949, 2.72438, 3.79018,
     2.96984, 3.21476, 4.10788, 6.5633, 1.22366, -0.51689, -1.41498, -0.39634,
     -3.3472, -1.07924, -0.69891, -1.86456, -0.6334, -1.3506, -1.03199, -0.52416,
     -0.41431, -0.59201, -1.33503, -1.72303, 3.64089, 5.28397, 3.55092, 0.85984,
     5.03841, 3.70591, 3.69833, 4.149, 5.1432, 2.82628, 1.77557, -2.89258, -1.01736,
     -0.00278, 0.14397, -0.68838, -0.02492, -0.51071, -0.21256, -1.28562, -1.64894,
     -3.19531, 0.97157, 0.24302, 1.58204, 4.05524, 2.81764, 0.94074, 1.30125,
     0.73577, -0.55402, -0.06123, -1.45868, -1.96723, -1.49383, -1.73205, 0.1076,
     -1.45533, -0.60758, -0.11945, -1.6039, -1.93833, -1.99417, 1.70366, -1.57976,
     -4.712, -4.04855, -0.31238, -1.88028, -1.43033, -1.54117, -1.18115, -3.535,
     -1.868, -1.0212, -2.84762, -1.12519, -1.503, -0.71986, -1.99997, -0.84435,
     -2.92716, -2.04643, 6.14439, 6.3825, 4.90892, 5.57035, 5.32348, 4.91583,
     4.65557, 5.22237, 0.76719, 6.35304, 13.67053, 0.01745, -0.78189, -2.75848,
     -2.06314, 0.3763, 0.69809, -2.35539, 2.02033, 1.67268, 0.48864, -0.03484,
     -0.03205, -0.33143, 0.27928, -2.33713, -0.31681, 1.28232, 0.27467, 1.24633,
     -0.96309, -0.69952, -0.88223, -0.12653, 1.73243, 0.35691, 0.4683, 3.3198,
     -0.46926, 1.93957, -3.92713, 0.57167, -1.08848, -1.23007, 0.14865, -1.81206,
     -0.62358, -0.739, 1.31691, -0.12551, 0.97852, 0.0307, 0.36463, -0.47248,
     0.70964, -2.14158, -6.21973, -0.15637, -4.84179, -0.03061, 1.92909, 1.48417,
     -3.38741, -0.20533, 0.23011, -0.08076, -0.00349, -0.08049, -0.10649, 1.21401,
     0.89878, -0.53007, -0.30038, -5.09889, 3.33855, 1.46888, -3.82387, -2.29029,
     -1.51487, -1.80343, 0.19447, -0.62742, -0.87609, -0.10855, -1.90236, -4.78419,
     -1.35487, -6.08832, -0.69638, 1.64257, -2.53529, -1.78477, -4.27315, -0.53286,
     -0.85339, -0.74947, -1.70608, -3.57672, 5.55443, 4.51682, 5.43733, 3.25261,
     4.92204, 4.72114, 4.24342, 0.26455, -0.15986, -5.8148, 7.59677, -0.5536,
     0.51509, 1.04214, 1.31196, 0.47559, 0.39974, 1.82798, 0.12257, 1.48918,
     1.80256, 2.45938, 1.33301, -2.19842, -2.97587, -6.67834, -5.71298, -4.42533,
     2.19806, 5.04689, 2.022, 2.59097, 2.73042, 2.82033, 1.3836, -1.71088, -5.54238,
     -6.74591, 0.63462, 1.26606, 0.77018, 1.9975, 1.6783, 1.0385, 2.44552, 2.543,
     1.09506, 3.07401, -0.49673, -1.96084, -3.74622, -4.6651, -2.20224, 3.2258,
     -2.41992, -2.31652, -6.94555, -0.19056, -3.52206, -4.87756, -9.01532, -3.35688,
     2.97659, 0.87744, 1.20522, 0.89623, 1.67063, 3.40953, 1.29073, 2.49608, 2.35,
     0.11914, -6.30263, -5.3453, -5.08513, -6.40832, -6.77855, -1.48043, 1.77188,
     -0.39312, -0.30895, 0.61542, 2.58078, -0.47202, 0.3857, 2.22643, 1.74457,
     -7.10406, -3.55734, 1.17486, 4.01168, 2.06692, 1.4474, 1.65711, 1.88018,
     -2.79321, -1.1998, 4.68739, -2.70689, -3.69133, -1.72101, -4.237, -2.07569,
     3.84586, 0.85898, 2.63201, 0.01103, 1.59658, 0.43651, 0.14737, 0.33271,
     2.01717, 0.83741, -0.2098, 2.31423, 1.70646, 0.44969, -0.58627, 1.26013,
     -1.20358, -4.79591, -1.68411, -2.53173, -3.32994, -2.90888, -3.63638, -2.03214,
     -3.80418, -2.89512, -2.85936, -4.87132, -1.33246, 6.05654, 2.28471, -0.65205,
     0.84849, -0.05466, 2.50921, -1.04092, 0.23338, 1.32565, -0.34015, 0.2135,
     2.45402, 3.09101, -1.11435, -5.32266, -1.68997, -2.27046, -3.4873, -3.04215,
     -2.34693, -4.20661, -3.77492, -1.12436, 0.80441, 2.32792, 2.79601, 2.93304,
     2.58529, 1.38062, 2.63633, 0.72175, 2.51243, 2.20223, 3.09686, 0.51905,
     -2.70546, -5.86103, -2.17885, -2.47166, -2.85913, -4.08445, -0.11603, 3.82175,
     1.55325, 1.7557, 2.18946, 1.63056, 2.66644, 1.92493, 1.7307, 3.11315, 0.32583,
     -4.872, -2.57211, -2.30856, 1.69169, 0.82842, 0.69496, 2.74927, 3.09344,
     3.61529, -0.66053, 4.7566, 1.04801, -0.08721, -0.68521, 1.42817, 0.61742,
     -0.14554, 0.70417, -1.16585, -2.45343, -0.10265, -2.70908, -1.86876, -0.58715,
     2.81401, -2.47207, -5.29529, -1.8444, -2.14431, -2.84946, -1.86677, -1.88586,
     -5.06853, -4.48385, -2.80776, 3.64595, 5.28144, 5.44263, -0.57837, -0.76381,
     -0.7124, 0.67902, -0.35366, 0.04386, -1.39589, -0.84996, -0.85573, 2.09311,
     -0.29496, 4.95337, 0.56453, 1.56543, 2.88706, -1.96362, -4.1847, -2.7479,
     -3.64716, -4.12477, -1.13199, -1.33668, 2.60744, 3.32449, 1.75552, -1.49981,
     0.73553, -1.27907, -1.42302, -1.18681, 0.61544, 0.79715, -0.79416, -2.5138,
     5.8801, -2.31851, 2.3982, 0.88249, -2.13926, -3.73237, -1.36781, -2.1828,
     3.89276, 3.49023, -1.05882, -1.2832, 3.17102, 0.93372, 2.14919, 1.9577,
     3.86366, -0.81659, 0.3385, 2.09788, 2.26227, -3.05568, -2.70478, 4.06836,
     3.40815, -4.48194, -2.64789, 2.11881, -2.89103, -0.76763, -0.67738, 1.64314,
     0.6195, 2.395, 1.13893, 0.22936, 0.60016, -0.1155, -1.42551, -1.64052,
     -4.47337, 2.65422, 2.55187, 2.13893, 2.57819, -2.75235, 0.08723, 2.20188,
     1.6766, 0.34554, 0.57507, 1.5151, 1.60332, 2.28665, 3.84268, 1.75466, 2.69237,
     1.15172, -0.28155, -1.42227, -1.60604, -1.74375, -2.52948, -2.13479, -1.94634,
     -2.08931, -2.89865, -2.61766, -2.11221, -1.73814, -0.83848, 0.29968, 0.97402,
     2.96274, 2.04583, 1.91664, -0.51525, 2.22247, 2.18074, 1.4734, 1.43246,
     0.72985, 1.03047, 2.55035, -1.10319, -3.37908, -1.83562, -1.53187, -2.0098,
     -1.61099, -1.74582, -1.1723, -2.0124, -1.64565, -3.08753, -0.96654, 2.62871,
     1.77399, 2.67533, 1.90112, 1.85422, 2.70167, 2.58959, 2.63956, 4.34147,
     0.40969, -4.06436, -3.1442, -2.64153, -2.58833, -3.05946, -2.06215, -2.78256,
     -3.05691, -0.14405, 3.24387, 2.38556, 2.57474, 1.22044, 2.08193, 5.3872,
     -0.67967, -3.22986, -1.57721, -2.40855, -2.93492, -3.16654, 0.8139, 2.51495,
     1.28052, 5.80786, -0.83731, -4.35371, -2.8402, -2.41212, -0.60334, -0.56416,
     -0.46191, -0.83035, -0.8883, -0.39496, -0.20008, -0.61221, 0.83044, -0.997,
     1.54848, 0.48968, -0.01574, 1.51981, -1.4332, 2.89194, 4.42584, 3.55539,
     5.34567, 5.34856, 5.41014, 5.79346, 3.75278, 5.13919, 4.32107, 4.31268,
     5.25549, 4.03244, 4.91588, -0.29055, -1.86427, -1.06197, -0.73345, 0.71211,
     0.69027, 0.12605, 0.93826, 0.65154, -1.07943, 0.25199, -1.51703, 1.41456,
     -0.14109, 0.80665, 1.81983, 1.36069, 1.28343, 0.71867, 1.8179, 0.34527,
     0.24311, -0.65549, 1.9419, -0.33225, 0.60158, 0.37659, 1.0496, 0.467, -0.19889,
     0.36592, 0.17139, -0.81724, -1.31459, -0.07801, -3.9996, -3.54007, -3.05173,
     -3.15674, -3.6798, -1.60512, -2.53306, -2.77279, -1.2987, -6.00449, -2.20251,
     -4.2321, -2.13047, 1.18868, 1.05991, 1.14005, 0.43853, 0.42365, -1.48469,
     -3.35034, -2.54516, -1.83545, -2.48713, 0.45345, -5.82833, -5.40064, -3.7851,
     0.08152, 2.20177, -0.2457, -0.93849, -3.95727, -1.24757, -3.67444, -0.09931,
     2.43026, 1.96308, 0.64327, 0.71157, 1.82354, 2.50433, 2.76126, 4.14769,
     -0.94368, 4.36976, 1.96745, -0.72566, -1.59951, -1.9174, -1.75092, -1.79065,
     -1.61344, -0.44682, 0.08684, -2.47371, 0.82704, -1.05536, 0.96145, -2.36334,
     -1.08366, -1.58099, 1.78159, 2.43678, 2.49142, 1.75151, 2.85084, 3.34495,
     5.40444, 4.05012, 3.08421, 3.81422, 4.09455, -0.28485, 0.26049, -4.47407,
     0.01104, -0.42882, -0.06541, -0.10722, -0.8632, -0.0911, -0.50095, -0.14736,
     -0.79225, -1.73046, -2.41215, 1.93876, 3.8265, 2.46886, 3.45829, 1.31372,
     0.30394, -0.40838, 1.26222, 1.03679, -2.8102, -3.07147, 0.65796, -1.91783,
     -1.60471, 0.41382, 0.17039, -0.08944, -0.5324, -3.71262, -4.12422, 1.56288,
     4.49004, 4.17817, 2.30751, -3.97398, -0.59138, -2.62504, -1.75521, -1.74857,
     -2.76388, -2.19118, 0.31663, 0.20776, -3.08574, -3.23907, 2.38241, 0.71136,
     -1.48706, -1.90553, -1.15995, -1.62553, -2.99514, -2.24109, -5.1031, -0.85948,
     -2.02965, -1.41328, -2.54792, -2.2821, -2.3377, -2.75363, -1.54158, -2.8315,
     -4.0539, -1.50306, 0.17413, -1.4617, -1.98083, -0.52462, -1.05712, -0.5721,
     -0.67691, -0.58035, 1.8781, 0.167, -0.04213, 1.47516, -0.52573, -0.1906,
     -1.3704, 0.66433, -1.6388, -4.42057, -3.99757, -4.467, -4.24728, -2.5316,
     -3.77159, -4.09488, -2.92313, -3.12497, -3.3717, -1.93156, 1.79281, 3.53263,
     -0.49757, 0.16245, 0.47082, 0.66972, 0.41125, -1.03667, 0.43934, -0.55653,
     -0.18251, -0.44368, -0.23611, 1.09877, -0.63286, -1.62049, -0.03247, -3.11513,
     -1.99051, -1.69124, 1.82955, 0.60502, 0.05813, 4.247, 4.46925, 2.44435,
     0.82396, -0.93969, -1.12996, -0.0676, -1.24089, -1.95321, 2.01073, 1.11989,
     1.00825, 2.05424, 4.49073, 1.73188, 5.76164, 3.50844, 4.181, 1.651, 1.57012,
     -2.23075, -1.54836, -0.64741, 1.42485, 3.14146, 2.52179, 1.49627, -0.10197,
     2.88171, 3.21389, 3.77959, 4.37829, 1.35221, 3.49907, -0.13232, -1.384,
     -1.5205, 3.84703, -0.85033, 3.56933, 5.69129, 4.1853, 4.02399, 1.47016,
     2.00142, -1.33928, -0.306, -0.29297, -3.24281, -4.07661, -0.46215, -3.98544,
     -1.41629, -1.28636, -1.04462, -1.97155, -0.04841, 0.78669, 3.23605, 2.45647,
     1.79198, 1.56579, 1.20185, 2.40744, 3.01335, 2.96843, 2.94955, 2.08972,
     2.31858, 2.21181, -0.15512, -0.29904, -2.20224, -2.76205, 0.65431, -0.58296,
     -0.07764, -0.91801, 1.46127, -0.79129, -0.69313, -0.55906, -0.44745, -3.42054,
     1.37992, 4.87406, 3.72284, 3.90719, 3.27571, 2.64693, 2.70081, 2.28209,
     2.15081, 2.56865, -2.33965, -3.09012, -0.40034, -0.69942, -4.87996, -5.26152,
     -0.17852, -0.57029, -2.46044, -3.75503, -2.0827, -0.17133, 1.07512, 0.94858,
     1.82324, 2.05516, 3.01986, 4.24404, 6.39181, 1.00692, -3.92104, -1.77295,
     -2.57603, -2.95304, -3.69151, -2.78162, -4.10832, -1.95045, -3.50363, -2.1194,
     -3.27523, 1.15137, 1.05404, -2.2172, -1.79699, -0.16005, 3.91104, -2.54182,
     -2.63845, -2.80233, -3.78492, -4.84319, -4.94107, -0.43145, 0.03589, -0.781,
     0.11279, 0.01245, 1.36412, -1.23474, -1.68936, -0.26118, 5.49837, -6.48935,
     -0.7096, -5.89413, -1.92867, -2.04818, -3.07532, -1.29516, -1.37209, -2.32343,
     -2.67771, -1.65336, -3.30936, -1.47043, 2.34386, 0.58621, 0.55214, -0.1112,
     -0.4248, -0.44396, 0.21701, -0.03093, -0.08972, -0.18645, -0.41148, -1.48662,
     0.55831, 3.63264, 6.63129, -0.6499, -1.3027, -3.44807, -3.34776, -3.28381,
     -4.1403, -4.09503, -2.69911, -4.02994, -3.01103, 1.12422, 1.76681, -0.04628,
     -1.22253, -0.51678, -1.28539, -1.49327, -0.63953, 0.90903, 0.04586, -0.64855,
     5.39956, 7.03617, 5.97662, -2.57965, -2.38154, -2.2188, -1.53263, -1.50066,
     -1.74314, -0.39019, 1.18481, 1.00535, 2.56381, 1.44627, 0.69073, 2.5512,
     -0.2708, -0.73708, 1.60138, 1.152, 0.69451, -0.07665, 1.71186, 3.17448,
     3.06981, 2.83544, 2.6973, 1.36935, 3.18682, 3.24831, -0.29143, 2.25602, 2.2333,
     4.57343, 1.5517, -2.11521, 1.18256, -0.10156, -1.82773, 2.0891, -0.95379,
     -4.57029, -2.14035, -2.90218, -2.84419, -2.45037, -2.07112, -0.82081, -2.00165,
     -2.36564, -0.81727, -0.98267, -3.50564, -0.92297, -2.47087, -0.27437, 3.47786,
     2.16455, 1.4755, 1.81355, 2.29389, 2.18854, 1.60614, 2.51873, 3.53362, 1.07183,
     1.43561, 2.05061, 2.58133, 3.04981, 0.16419, -3.89132, -2.49627, -1.74057,
     -2.08264, -2.60843, -2.27341, -0.17084, -2.73237, -2.39653, -2.22107, -4.02996,
     -0.28717, 3.47209, 2.44525, 1.96507, 1.43042, 1.39772, 1.40723, 0.97235,
     1.64332, 1.77526, 2.09395, 4.10891, -0.03116, -3.23711, 0.98002, -3.80702,
     -2.80154, -2.58932, -3.18094, -2.26675, -1.79795, -4.51602, -0.53937, 2.71005,
     2.32241, 2.46221, 2.82876, 1.59494, 2.50437, 2.49782, 2.75909, 0.12426,
     -3.3482, -3.34278, -2.35812, -2.5484, -2.95024, -3.61567, -2.85872, 0.8772,
     2.28832, 1.82722, 1.55072, 3.30215, 2.68626, -0.83249, -5.18959, -4.42785,
     -4.32127, -0.09061, 3.00548, 3.80625, 3.34844, -0.05863, 0.02884, -1.67057,
     -2.51009, -2.72062, -1.7168, -2.48505, -2.56055, -2.1425, -1.28007, 0.59031,
     -2.50745, -2.62357, 0.44688, -5.63984, 0.33151, 3.47066, 1.34944, 1.45462,
     2.83183, 0.99873, 1.2755, 1.9754, 0.72026, 1.46221, 1.43506, 2.36241, 1.02112,
     0.64061, 3.83096, -0.31248, -3.27197, -2.14924, -1.94471, -1.6804, -1.85102,
     -1.68911, -2.68643, -2.43131, -3.08967, -0.15068, -4.20814, -0.24324, 2.8084,
     1.10527, 1.60975, 1.93927, 2.23305, 1.20164, 2.13512, 0.72418, 1.06102,
     1.19978, 2.68055, -0.62878, -4.06483, -2.3462, -5.31059, -3.4899, 0.48707,
     -2.54496, -3.0383, -3.10525, -2.79267, -0.09469, 4.74901, 1.63, 1.40982,
     1.73041, 1.82731, 2.10073, 1.78103, 1.58752, 2.39009, -0.45525, -4.60365,
     1.15444, -0.78538, -3.64571, -3.88181, -3.30171, -3.76748, -0.18421, 2.85068,
     1.93353, 1.55886, 2.01732, 2.27171, 2.62598, 0.01415, 2.73263, 0.17171,
     0.22555, -1.87015, 3.50392, 1.82709, 1.27663, 3.04034, 3.44112, 3.65021,
     -6.19844, -3.08461, -0.83573, -2.45903, -3.59426, -2.39355, -2.37999, -2.1235,
     -0.02065, -1.26944, -2.101, -0.82358, -3.46085, -5.01537, -0.83066, 5.05654,
     1.97834, 3.27707, 2.9957, -0.05079, 2.46199, 1.27873, 2.0946, 2.20491, 2.23952,
     2.88247, 1.0342, 1.06258, 2.55153, -0.32043, -4.85874, -1.77809, -2.43649,
     -1.41686, -2.02588, -2.27075, -2.4834, -1.98308, -0.62794, -1.52344, -3.63191,
     -0.78574, 4.24423, 2.68088, 3.23092, 2.99166, 2.30648, 2.19123, 0.26733,
     1.32964, 0.73797, 0.90709, 4.0617, 0.23879, -5.2065, -1.66434, -3.30421,
     0.87349, -2.38858, -3.08548, -3.45931, -5.2986, -3.1804, -0.63358, 3.59475,
     0.79649, 1.38437, 2.0687, 2.66392, 1.60752, 1.03965, 3.03699, 2.63938,
     -0.61253, -6.14648, -2.11596, -3.52998, -2.13864, -1.28977, 0.46983, -0.11185,
     2.42755, 2.35776, 1.45619, 0.82504, 3.26306, 5.188, 1.08478, -4.17712,
     -2.88644, -0.46108, 4.02071, 2.72913, 4.72868, 0.50182, 0.43247, -3.06313,
     1.94917, -0.1937, -0.14483, 0.34161, -0.77328, 0.22188, 0.32762, 3.4131,
     8.7323, 0.77498, 7.51931, 2.36991, -0.81674, 0.54171, 4.60402, 3.31774,
     6.11921, 5.32358, 2.19735, 7.22435, 2.87141, 1.71844, -1.59035, 0.06322,
     -0.6851, 1.12341, -0.12238, 0.03941, 1.1221, 0.3467, 0.28574, 1.45338, 1.03506,
     0.93429, 2.57543, -5.02964, 0.73794, 2.93984, 0.16446, -0.28836, -4.13425,
     3.80584, 2.66085, 1.9304, 2.1686, 1.44702, 0.4226, 2.13594, 2.7674, -0.20574,
     -0.04785, 0.06414, 0.50954, 0.60917, 1.70609, -0.99591, -2.16467, 0.37644,
     -0.52133, -1.79755, -4.37801, -7.46275, -8.58439, -0.55744, -3.67113, -2.72612,
     -6.72507, -6.22598, -3.65896, 2.11232, 0.50684, 0.77645, 3.926, 0.84021,
     -0.80331, 3.51554, 0.00838, -0.76036, 0.27997, 2.42062, -2.73109, -5.48627,
     -6.74614, -7.35281, -5.9258, 1.14583, 2.09675, 4.9773, 0.84359, 3.76332,
     0.66748, 3.29886, 3.86433, -4.4021, -5.94085, -4.53537, 1.64978, -8.33175,
     -2.37101, 1.88177, 2.82818, 4.57671, 2.87578, 1.55628, 2.15613, 3.50719,
     6.22691, 0.07011, 2.79661, -3.17111, -0.77937, -4.38764, -0.28946, 0.05703,
     -4.41421, 0.7788, -3.11878, -0.12287, -1.10169, 1.68855, -3.04643, -2.78209,
     0.22038, -3.98934, -2.00224, -2.92902, 2.04797, 4.49329, 1.7172, 4.15068,
     3.00471, 2.91701, 3.57371, 6.37337, 2.63312, 2.60255, -1.22892, -0.45173,
     -1.00985, 1.33524, -0.48108, 1.64089, -0.77353, 1.33103, -0.02785, -1.01408,
     1.72012, -2.83663, -2.52542, -2.14544, -1.44358, 2.1973, 5.60563, 2.93088,
     3.36839, 5.25081, 0.89758, 0.78824, -3.99945, -3.88105, -0.8418, -3.15817,
     -1.13887, 0.1372, -4.29418, -0.97328, -6.26697, 1.15017, 1.10566, -3.78374,
     0.08786, -3.47148, 0.14426, 1.79861, 5.72893, 1.83885, -1.59834, -0.45255,
     -1.61198, -2.79023, 1.00498, -4.37439, -5.23355, 0.38034, -1.34245, -0.1303,
     -1.60561, 3.20619, 2.04613, -2.12737, -1.2263, 2.00012, 1.53969, -1.25085,
     -2.08538, -4.56382, -2.22831, -1.16592, -0.65347, -1.1826, -0.44161, -2.00867,
     -0.58271, -0.61186, -2.5198, -0.96935, -1.96789, -0.66224, 0.62576, -2.58181,
     -1.06521, -2.62804, 0.99611, 0.07867, 1.73091, 3.67877, 2.50665, 3.27743,
     3.28931, 2.56648, 1.59382, 2.37369, 3.57051, 1.86103, 1.70031, 2.22758, 3.1459,
     -0.91952, -1.55949, -1.50602, -0.40699, -1.12454, -0.94054, 0.04165, 0.15794,
     0.75391, -0.72755, -0.68405, -0.51956, -1.26417, -1.86358, 1.08663, 3.92737,
     2.67457, 2.43673, 2.61912, 3.02047, 2.05608, 3.63348, 4.1041, 4.12942,
     -1.75337, -1.23451, -2.99159, 0.70106, -2.24165, -0.87013, 0.58961, -4.86314,
     0.24896, 0.16396, -2.83147, -3.29576, 1.37687, 4.11806, 4.73151, 3.86005,
     3.79131, 3.22417, 0.54245, 1.23646, -3.49861, -1.37168, 1.13656, -1.17634,
     -1.93068, -3.69599, -3.46423, -3.39176, -0.71385, 1.47152, 0.19055, 0.82748,
     1.89363, -3.88775, -4.23586, 0.21036, -1.39304, -1.06738, -1.8586, -2.03194,
     -2.7478, -2.52852, -3.43915, -0.72985, -5.1068, -1.14897, 1.49289, -7.91657,
     -0.52654, 1.17565, -0.95693, 0.54265, -0.12578, -1.10243, -1.49942, 0.00527,
     -1.26026, -1.24512, -1.10267, 0.95171, 1.3627, 6.71021, 11.55944, 8.83529,
     6.9799, 2.71265, -2.76952, -3.41993, -4.66379, -3.54913, -5.83004, -5.83507,
     4.86625, 2.87342, -4.45636, -3.95418, 0.02156, -1.051, -1.50459, -0.83399,
     -0.48299, -1.78123, -0.93024, -0.4561, 0.95324, -0.71629, -3.19348, 3.60221,
     9.36459, 9.1378, 7.68706, 6.55055, -4.16604, -2.68732, -2.64261, -0.31755,
     4.94691, 3.13422, -5.28934, -1.82831, 2.88054, 0.10942, 0.3491, -0.53579,
     -2.43625, -1.04558, -0.3924, 1.13369, 1.0823, -4.05478, -1.98053, 3.05776,
     6.75358, 3.08076, 0.92132, 4.76662, -1.59636, -2.49699, -7.28054, -0.94635,
     -0.53485, -0.8801, -2.96362, -5.34381, -1.88758, -0.31347, -1.59564, -2.66177,
     -2.70247, 7.73997, 4.37105, 0.29766, -5.52183, -2.02867, 2.80138, -3.1649,
     -1.20616, 0.40649, -1.15737, -1.96222, -0.85702, 4.49065, 2.89923, 0.74864,
     1.92091, 3.30285, 2.52236, 1.05773, 1.1602, 3.70812, -0.17394, -0.91697,
     -9.40403, -0.03016, -3.19631, 0.06242, -0.50496, -1.57097, -2.14855, -2.38489,
     -1.64212, -3.53326, -2.51206, -0.93899, -1.01107, -3.54438, 0.21048, 3.98624,
     1.82528, 3.53768, 2.47156, 1.81568, 1.51723, 2.55178, 1.30917, 1.59472,
     2.10448, 2.46936, 6.04916, 0.51658, -0.74962, -2.89452, -1.38643, -2.3702,
     -1.41098, -1.77146, -1.31242, -1.11414, -1.38703, -1.89697, -4.29273, 0.29965,
     4.01206, 2.18441, 2.15106, 1.74092, 2.46394, 2.19814, 2.94456, -0.45816,
     3.21127, 3.29693, -0.47266, -5.64873, -3.346, -2.41729, -1.84643, -3.06132,
     -2.5987, -1.91748, -2.98864, -4.30687, -0.10966, 4.19365, 1.23652, 2.7295,
     2.7246, 3.27965, 3.68239, 3.39482, 0.40553, -4.34424, -3.17626, -2.41029,
     -1.41272, -2.40137, -2.67508, 1.47397, 1.34805, 3.46048, 3.62395, 1.08467,
     -1.17017, -2.92687, -1.24331, -2.96516, -3.86554, 0.03936, -0.97794, -3.46502,
     -0.06103, -2.6986, 2.49371, -3.95429, -6.04518, -2.07696, 3.19107, -8.48948,
     0.63786, -9.22846, -5.2956, -0.92386, -9.10558, 4.05932, -6.57105, -3.37405,
     0.5901, -1.62574, 4.44431, 0.37991, -0.30567, -0.29716, 0.38596, 0.38465,
     0.10172, -2.06521, 0.5936, -1.87687, -0.0789, -1.41589, -0.29376, -0.9816,
     2.74294, 2.45044, 0.94948, 5.36771, -1.78034, -2.35095, -0.89732, -2.09052,
     2.8841, 3.03726, -2.41781, 0.39874, 1.74248, -0.826, 0.18867, 0.03677,
     -3.11589, 0.1411, 1.14151, -0.59504, -0.03049, -2.19884, 0.77572, -1.79676,
     -0.28676, -0.73264, 4.91739, 9.3009, 2.7147, 4.45704, 4.98772, 5.23353,
     4.82498, -1.4976, -2.96312, -0.68957, -0.64499, -2.70741, -2.98762, -1.03749,
     -0.51622, -2.35621, 2.24235, -0.93655, -0.69407, -3.31685, 2.38593, -2.82281,
     3.3879, 1.32623, -3.67498, -1.43426, 0.62906, 0.25852, -3.26378, 2.63579,
     6.55794, 1.39075, -1.42303, -0.63444, -2.63441, 0.00958, -0.57782, 3.43878,
     3.91359, 1.78026, -3.21091, -2.38798, -3.03708, -3.29742, -2.97487, -2.54628,
     -2.94968, -1.70968, -0.12924, 1.78247, 3.20403, 0.595, 0.14835, 1.28024,
     1.00107, -1.03363, 3.46331, 0.06566, 0.97844, 1.3231, 1.63188, 0.6993, 1.08602,
     0.78432, 2.30503, 4.2894, -0.38459, -5.4099, -2.08818, -3.68081, -4.0191,
     -4.04706, -3.56628, -5.02809, -4.40781, -5.75538, -1.46341, 3.87353, -0.90908,
     0.13277, 0.76311, 0.3686, 0.84145, -0.45145, 0.62685, 0.29927, 0.10324,
     0.51115, 0.24223, -0.36077, 4.06717, -1.90723, -5.3208, -4.85393, -2.55781,
     -2.76874, -5.10935, 0.37591, -5.43497, -1.98384, 3.34218, 0.45848, -0.18085,
     1.86856, 1.19219, 1.08137, 0.77676, 0.4727, 2.38473, 2.07514, 0.62958, 1.78314,
     -0.95493, -1.80769, 2.89549, -1.37101, -1.49853, -1.77551, 1.06837, 2.5397,
     1.63019, 1.74719, 0.64638, 0.89688, 0.32059, 0.95007, 0.12718, 2.83455, 2.1287,
     3.94671, 1.80699, 0.40047, 1.073, 3.40219, 2.07153, 0.75473, 1.47342, -1.61108,
     -2.34358, -2.76269, -0.84696, -2.0595, -3.24557, 1.23317, 4.08863, 1.76041,
     0.69637, 2.71444, 1.73341, 0.283, 1.60691, 3.3023, 3.73807, 1.67507, 2.72782,
     2.65516, 1.70367, 4.16252, 0.3358, -3.11604, -2.04934, -1.19128, -2.21707,
     -2.36653, -2.65276, -1.77768, -2.01218, -2.00536, -1.55996, -1.63867, -2.55108,
     -3.87734, -0.05807, 4.7301, 2.34206, 1.6313, -0.84659, 2.4897, 1.89069,
     0.66898, 2.27333, 1.51275, 1.47428, 4.04966, -0.45275, -2.76444, -2.41899,
     -1.3332, -1.63813, -2.15993, -1.45607, -1.31218, -2.92925, -1.69022, -4.26502,
     -0.79594, -0.23413, 5.02757, 2.96332, 3.54995, 1.8858, 2.75131, 2.89211,
     2.72007, 2.88418, 4.30754, 0.10482, -4.2049, -2.29969, -0.83094, -2.3236,
     -1.81977, -2.93409, -3.13079, -4.33963, 0.02288, 3.81578, 1.92988, 1.8644,
     2.91476, 2.71764, 3.77826, -0.10171, -3.1592, -3.00259, -2.44157, -2.42618,
     -4.54741, -0.48628, 2.47635, 1.80951, 4.36488, -0.11663, -0.94366, -1.53615,
     2.53926, 1.99678, 0.29552, -1.491, 0.13553, 4.0938, -1.96918, 3.69931, 3.60799,
     -0.35688, -8.34231, -6.30286, -0.28075, -0.31248, -1.79271, -2.88463, -6.23545,
     -5.14521, -6.04469, -7.046, -8.25231, -9.47826, -1.14891, -3.10519, 1.39143,
     4.90848, 3.50368, -0.84017, -0.19349, 0.28851, 1.02514, 0.32177, 0.78684,
     0.97053, 0.36807, -5.6004, 2.91342, -3.10434, -2.9433, -0.0421, -6.32457,
     -1.62852, -1.10478, 2.40619, 1.42547, 3.05247, 3.27231, 5.03903, 2.38748,
     -5.45339, -0.442, -0.27073, 4.72675, 1.35092, 0.71876, -4.22416, 0.94116,
     3.46626, -0.92554, -0.12104, 5.65872, 2.46958, 0.80038, -3.85681, -1.31623,
     1.83557, 5.80014, -1.28722, 3.4425, 1.49729, -3.91408, -8.38316, -0.35896,
     0.05446, 1.30196, 2.45377, 1.86945, 2.45696, 4.93071, 0.52399, -4.92973,
     -1.78496, 3.30378, 2.54891, 1.09548, 6.09757, 1.54555, -7.44842, -1.06409,
     4.48788, 2.91001, -0.6777, -2.2755, 2.2743, 1.33836, 4.47918, -0.31718,
     5.26981, 4.49721, -5.93761, -5.69805, -3.11169, 3.04185, -3.42858, 0.8475,
     0.03719, -0.57603, -0.05538, -0.92739, -0.05703, -0.71187, 0.11591, -0.32676,
     -1.0215, 0.5039, -1.48005, -0.74065, -7.4519, -6.15628, -7.48076, -1.19635,
     -4.08062, -0.34403, -2.55628, -2.42632, -3.26438, -5.50224, -3.86688, -3.29083,
     0.31008, 0.65797, 2.28914, 0.33768, 0.24996, -0.87997, -0.95789, 2.6393,
     0.69656, -0.10501, -0.02063, -0.83786, -0.405, -0.19432, -0.1626, 1.15621,
     1.95721, 1.10554, -4.44991, -4.51843, -4.91322, -2.16958, -1.41665, -1.10659,
     2.44096, -0.88607, 2.4439, 0.76766, 3.2251, 0.46917, -1.60363, -3.44796,
     -0.00806, -2.34535, -1.68076, 4.75274, 4.11851, 3.02096, 2.73508, -1.50806,
     -1.3009, -2.02997, 1.01062, 3.4144, -2.64971, -2.7306, 2.08723, 1.96901,
     -0.59024, 1.15689, 2.57281, 6.2463, 5.36773, 0.71917, 3.88594, 6.19818,
     1.45944, 6.44323, 2.32803, -0.97511, -1.51677, 1.54179, 7.11486, 3.01876,
     5.60273, 2.7187, 4.82844, 2.23107, 0.57737, 1.77998, 0.4889, 1.6648, 1.88649,
     1.10449, 0.32221, 1.39675, 0.83223, 2.10868, 0.31194, -0.21016, -1.07642,
     -2.44327, -1.47368, -2.25736, -2.26528, -2.77968, -2.46707, -0.91099, -2.3098,
     -1.70739, -2.47133, -2.6238, -3.89149, -1.04494, 2.33773, 2.20635, 1.42721,
     0.54077, 1.34128, 0.75462, 0.79976, 0.52245, 0.75369, 1.80798, 1.939, 2.39704,
     0.78824, -1.79806, -2.5764, -2.40983, -2.13319, -1.79496, -2.46298, -2.68584,
     -2.20685, -2.52975, -2.63161, -3.71762, -1.07025, 3.44167, 0.98059, 0.82072,
     2.06669, 1.65784, 3.12656, -0.35314, 2.10808, 2.03059, 3.76376, 0.41454,
     -2.62468, -3.56003, -2.59134, -2.84546, -3.22998, -3.01012, -3.15384, -3.74801,
     -1.85891, 0.98656, 2.13995, 3.03435, 3.08202, 2.54797, 2.7987, 1.41019, 1.8994,
     -0.78957, -4.92386, -3.73032, -3.69251, -3.2709, -3.84095, -0.3063, 2.24814,
     2.2428, 2.21266, 2.24599, 3.31068, -0.71537, -3.02572, -1.53224, -0.81774,
     3.93321, 2.74273, -1.03888, -0.69141, 2.80057, 2.89669, 0.95013, -0.02601,
     2.62203, 2.34622, 1.13198, -0.03699, 2.01032, 1.37689, -0.72448, 0.5328,
     2.05585, 2.74363, -0.39109, -2.97533, -3.80135, -3.27915, -1.98071, -3.70871,
     -2.49118, -2.10892, -2.38706, -2.18955, -2.75272, -2.71216, -0.74462, -3.33469,
     -4.61839, -0.50497, 3.84662, 1.17609, 1.94042, 1.32774, 1.03301, 1.38139,
     1.61179, -0.10425, 1.79719, 1.74973, 3.77723, -0.37339, -4.95555, -3.42642,
     -3.30158, -2.25685, -2.58562, -2.04707, -2.23659, -1.79241, -1.22889, -3.04823,
     -5.83301, -0.43852, 4.16566, 2.59217, -0.26189, 2.7035, 2.30363, 1.75037,
     2.7182, 2.33108, 2.91146, 0.33496, 1.17133, -1.9686, -2.86721, -2.7084,
     -2.29512, -1.96403, -3.30011, -2.52237, -2.54625, 1.50824, 1.97314, 2.75205,
     2.38544, 2.19122, 2.22088, 3.22098, 4.92459, 0.00306, -4.01066, -2.72837,
     -4.20632, -3.52076, 1.26478, 3.9567, 3.24085, 1.858, 2.49864, 3.50685, -0.6891,
     -0.09233, -0.01044, 5.1132, 2.51167, 0.41528, 0.53697, 2.03567, 1.38487,
     1.3119, -0.36639, 0.21435, 0.61629, -0.8023, 1.3828, 1.41108, -0.26537,
     -2.12795, -4.68043, -1.71135, -1.45679, -2.69344, -3.12899, -2.48361, -2.06289,
     -2.84438, -2.90179, -3.24763, -0.65203, 2.04105, 3.72178, 3.85015, 1.5123,
     1.31258, 1.17769, -0.10791, -0.40241, -0.36569, -0.30306, 0.80425, -0.37148,
     1.62677, 1.97281, -0.91247, 1.85394, -0.49302, -3.64728, -3.22082, -2.38874,
     -2.97381, -3.50802, -3.18613, -4.9722, -2.68805, 0.56447, 1.8847, 2.40789,
     1.3242, -0.61682, 3.23529, 1.06294, 2.3079, -0.80074, 1.1969, 2.22098, 2.83055,
     1.77316, 1.36303, -0.79662, -4.44942, -3.24016, -3.92862, -3.2139, -1.0077,
     -1.73936, 0.208, 1.55955, 1.85464, 1.89073, -3.01616, 3.99889, 3.54752,
     1.61988, -0.58074, 2.38716, -0.69976, -5.18925, -3.62823, 0.50946, 2.57458,
     1.73329, 0.9524, 3.911, -0.23675, -0.08911, 0.52023, 1.23378, -1.56839,
     -0.92231, 1.43248, 3.27169, 3.06036, 1.79769, -2.38705, -10.10739, 5.65569,
     8.56688, -2.15854, -6.88785, 10.60706, -6.91998, 7.58699, 2.41143, -7.41914,
     10.35986, -4.24221, -10.97352, -1.8979, 3.0797, -0.4785, 3.99186, -7.17299,
     -2.68266, 0.47653, -11.77108, -2.19055, 9.52314, 9.04334, -3.99081, 4.32208,
     -11.6703, 0.7666, -9.5206, -11.55083, 0.95402, 4.88098, 7.4705, 7.80808,
     2.87936, 6.37226, 5.03745, 7.03276, -7.75866, 5.69802, -4.01009, -7.56241,
     1.785, -13.49067, -10.12091, -9.79866, 3.43612, 1.98439, -13.44981, 5.00885,
     4.28017, -5.46968, -3.70556, 7.26915, -1.77214, 7.58859, 7.63089, 11.19632,
     6.44065
     ]<|MERGE_RESOLUTION|>--- conflicted
+++ resolved
@@ -141,7 +141,6 @@
 # DO NOT keep PMTs here after the light yield maps have been fixed!!!
 # If you don't understand why, stop modifying the file and just fix the light yield map!
 
-<<<<<<< HEAD
 zombie_pmts_s1 = []
 # For now, all dead top PMTs are included for the S2, since we don't have the S2(x, y) light yield in pax yet...
 # S2 zombie PMTs will only work on the top, as we have no S2(x,y,pmt) patterns for the bottom array.
@@ -150,17 +149,6 @@
 [TopPatternFit.PosRecTopPatternFit]
 # If False, will only add goodness_of_fit to other algorithm's positions
 skip_reconstruction = False
-
-# List of algorithms to use, in order of preference, for posrec seed
-# ... or the string 'best', in which case the algorithm whose position has the best goodness of fit
-# is used as the seed
-# seed_algorithms = ['PosRecNeuralNet', 'PosRecRobustWeightedMean', 'PosRecWeightedSum', 'PosRecMaxPMT']
-seed_algorithms = 'best'
-=======
-[TopPatternFit.PosRecTopPatternFit]
-# If False, will only add goodness_of_fit to other algorithm's positions
-skip_reconstruction = False
->>>>>>> e4d3802f
 
 # List of algorithms to use, in order of preference, for posrec seed
 # ... or the string 'best', in which case the algorithm whose position has the best goodness of fit
@@ -266,12 +254,9 @@
 # Light distribution
 s2_patterns_file =                    's2_xy_patterns_map_XENON100_Xerawdp0.4.5.json.gz'
 s2_patterns_zoom_factor =             2                   # Upsample S2 pattern map by this factor (in both dimensions, so memory usage grows quadratically)
-<<<<<<< HEAD
 s1_patterns_file =                    's1_xyz_patterns_xenon100.json.gz'
 s1_patterns_zoom_factor =             2
 
-=======
->>>>>>> e4d3802f
 s2_mean_area_fraction_top =           0.555               # S2 asymmetry average = 0.11, top fraction = (1 + A)/2. Todo: check / add ref!
 
 # Compensate for channel 1 and 2 problem visible in LED calibration, but not in real data
@@ -1016,41 +1001,6 @@
 
 # Quantum Efficiency of the PMTs
 # Taken from the PMT database on the wiki
-<<<<<<< HEAD
-# values are given as fractions, "Not given" entries are converted to float('nan')
-# PMT 0 (entry 0) is fake!
-quantum_efficiencies = [ 0.   ,  0.245,  0.264,  0.237,  0.241,  0.252,  0.252,  0.234,
-        0.23 ,  0.241,  0.241,  0.237,  0.26 ,  0.249,  0.252,  0.264,
-        0.241,  0.256,  0.245,  0.245,  0.256,  0.234,  0.241,  0.253,
-        0.23 ,  0.245,  0.241,  0.241,  0.256,  0.249,  0.237,  0.237,
-        0.256,  0.256,  0.252,  0.249,  0.245,  0.245,  0.249,  0.241,
-        0.267,  0.256,  0.256,  0.267,  0.241,  0.23 ,  0.237,  0.252,
-        0.256,  0.231,  0.237,  0.237,  0.252,  0.241,  0.275,  0.237,
-        0.245,  0.249,  float('nan'),  0.215,  0.241,  0.26 ,  0.249,  0.222,
-        0.249,  0.249,  0.264,  0.241,  0.237,  0.226,  0.237,  0.264,
-        0.252,  0.267,  0.249,  0.256,  0.252,  0.241,  0.245,  0.241,
-        0.241,  0.237,  0.249,  0.245,  0.245,  0.264,  0.264,  0.241,
-        0.249,  0.252,  0.23 ,  0.226,  0.23 ,  0.245,  0.252,  0.267,
-        0.245,  0.23 ,  0.234,  0.29 ,  float('nan'),  float('nan'),  0.276,  0.241,
-        0.311,  float('nan'),  float('nan'),  0.324,  float('nan'),  0.246,  0.242,  float('nan'),
-        float('nan'),  float('nan'),  float('nan'),  float('nan'),  float('nan'),  float('nan'),  0.238,  float('nan'),
-        float('nan'),  float('nan'),  float('nan'),  float('nan'),  float('nan'),  float('nan'),  float('nan'),  0.31 ,
-        float('nan'),  float('nan'),  float('nan'),  float('nan'),  float('nan'),  float('nan'),  float('nan'),  float('nan'),
-        float('nan'),  float('nan'),  float('nan'),  float('nan'),  float('nan'),  0.352,  float('nan'),  float('nan'),
-        float('nan'),  float('nan'),  float('nan'),  0.325,  float('nan'),  float('nan'),  float('nan'),  0.355,
-        float('nan'),  float('nan'),  float('nan'),  float('nan'),  float('nan'),  float('nan'),  0.271,  0.271,
-        float('nan'),  float('nan'),  float('nan'),  float('nan'),  float('nan'),  float('nan'),  float('nan'),  float('nan'),
-        float('nan'),  float('nan'),  float('nan'),  float('nan'),  0.342,  0.358,  0.294,  0.237,
-        0.275,  0.291,  0.246,  0.235,  0.234,  0.246,  0.239,  0.242,
-        0.26 ,  0.229,  0.247,  0.245,  0.246,  0.226,  0.245,  0.234,
-        0.23 ,  0.238,  0.256,  0.259,  0.241,  0.23 ,  0.238,  0.258,
-        0.266,  0.208,  0.235,  0.241,  0.252,  0.256,  0.26 ,  0.245,
-        0.246,  0.226,  0.256,  0.229,  0.214,  0.211,  0.215,  0.241,
-        0.235,  0.237,  0.225,  0.204,  0.256,  0.224,  0.264,  0.241,
-        0.232,  0.209,  0.218,  0.221,  0.214,  0.267,  0.205,  0.245,
-        0.222,  0.214,  float('nan'),  0.251,  0.225,  0.245,  0.203,  0.271,
-        0.245,  0.264,  0.237]
-=======
 # Values are given as fractions, "Not given" entries are replaced by the nanmean of other PMTs
 # in the same array (top/bottom/veto). You can easily recognize these, they have more than three decimals.
 quantum_efficiencies = [
@@ -1113,7 +1063,6 @@
 relative_gain_error = 0.03    # Systmatic of PMT gain calibration. TODO: add ref.
 
 
->>>>>>> e4d3802f
 
 [NeuralNet.PosRecNeuralNet]
 # Number of neurons in the hidden layer
