# Config file for automatic testing at travis-ci.org

language: python

python:
  - "3.4"

notifications:
  email:
    - ctunnell@nikhef.nl
    #- jaalbers@nikhef.nl
    #- bartp@nikhef.nl

services:
  - mongodb

env:
  - ROOT=5.34.25


install:
  # General update
  - deactivate
  - sudo apt-get update -qq
  - sudo apt-get install -y build-essential
  - sudo apt-get install -y git dpkg-dev make binutils libx11-dev libxpm-dev libxft-dev libxext-dev gcc-multilib g++ gcc libsnappy1 libsnappy-dev
  #- yes | sudo apt-get upgrade

  # MiniConda
  - wget -nv http://repo.continuum.io/miniconda/Miniconda3-3.8.3-Linux-x86_64.sh -O miniconda.sh
  - bash miniconda.sh -b -p $HOME/miniconda
  - export PATH="$HOME/miniconda/bin:$PATH"
  - hash -r
  - conda config --set always_yes yes --set changeps1 no
  - conda update -q conda
  - conda info -a # Useful for debugging any issues with conda

  # Install snappy and python bindings
  - sudo apt-get install libsnappy-dev
  - sudo apt-get build-dep python-snappy

  # Replace dep1 dep2 ... with your dependencies
<<<<<<< HEAD
  - conda create -q -n test-environment python=$TRAVIS_PYTHON_VERSION numpy scipy matplotlib pandas pytables 
  - source activate test-environment

  # Install pax
=======
  - conda create -q -n test-environment python=$TRAVIS_PYTHON_VERSION numpy scipy matplotlib pandas pytables pip
  #- pip uninstall -y nose

  - source activate test-environment
  - pip install coveralls nose coverage

   # Install pax
>>>>>>> 7767182f
  - python setup.py install

# command to run tests, e.g. python setup.py test
script:
  - make test
<<<<<<< HEAD
=======
  - make coverage
>>>>>>> 7767182f
  - make lint

after_success:
  coveralls
<|MERGE_RESOLUTION|>--- conflicted
+++ resolved
@@ -8,8 +8,8 @@
 notifications:
   email:
     - ctunnell@nikhef.nl
-    #- jaalbers@nikhef.nl
-    #- bartp@nikhef.nl
+    - jaalbers@nikhef.nl
+    - bartp@nikhef.nl
 
 services:
   - mongodb
@@ -40,12 +40,6 @@
   - sudo apt-get build-dep python-snappy
 
   # Replace dep1 dep2 ... with your dependencies
-<<<<<<< HEAD
-  - conda create -q -n test-environment python=$TRAVIS_PYTHON_VERSION numpy scipy matplotlib pandas pytables 
-  - source activate test-environment
-
-  # Install pax
-=======
   - conda create -q -n test-environment python=$TRAVIS_PYTHON_VERSION numpy scipy matplotlib pandas pytables pip
   #- pip uninstall -y nose
 
@@ -53,16 +47,12 @@
   - pip install coveralls nose coverage
 
    # Install pax
->>>>>>> 7767182f
   - python setup.py install
 
 # command to run tests, e.g. python setup.py test
 script:
   - make test
-<<<<<<< HEAD
-=======
   - make coverage
->>>>>>> 7767182f
   - make lint
 
 after_success:
