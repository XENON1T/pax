# Config file for automatic testing at travis-ci.org

language: python

python:
  - "3.4"

notifications:
  email:
    - ctunnell@nikhef.nl
    - jaalbers@nikhef.nl
    - bartp@nikhef.nl

services:
  - mongodb

env:
  - ROOT=5.34.25

install:
  # General update
  - deactivate
  - sudo apt-get update -qq
  - sudo apt-get install -y build-essential
  - sudo apt-get install -y git dpkg-dev make binutils libx11-dev libxpm-dev libxft-dev libxext-dev gcc-multilib g++ gcc libsnappy1 libsnappy-dev
  #- yes | sudo apt-get upgrade

  # MiniConda
  - wget -nv http://repo.continuum.io/miniconda/Miniconda3-3.8.3-Linux-x86_64.sh -O miniconda.sh
  - bash miniconda.sh -b -p $HOME/miniconda
  - export PATH="$HOME/miniconda/bin:$PATH"
  - hash -r
  - conda config --set always_yes yes --set changeps1 no
  - conda update -q conda
  - conda info -a # Useful for debugging any issues with conda

  # Install snappy and python bindings
  - sudo apt-get install libsnappy-dev
  - sudo apt-get build-dep python-snappy

<<<<<<< HEAD
  # Create environment
  - conda create -q -n test-environment python=$TRAVIS_PYTHON_VERSION numpy scipy matplotlib pandas pytables
=======
  # Replace dep1 dep2 ... with your dependencies
  - conda create -q -n test-environment python=$TRAVIS_PYTHON_VERSION numpy scipy matplotlib pandas pytables cython h5py numba pip

  #- pip uninstall -y nose

>>>>>>> 0807e044
  - source activate test-environment
  - pip install coveralls nose coverage

<<<<<<< HEAD
  # ROOT 
  # - unset ROOT # uncomment to not install ROOT
  - if test -n "$ROOT"; then source .travis-install-ROOT.sh; fi

  - echo test if ROOT is working...
  - root -l -q
  - python -c "import ROOT; ROOT.TBrowser()"

  # Copy modified ROOT.py to proper directory
  - cp /home/travis/build/XENON1T/pax/travis_modified_ROOT.py /home/travis/build/XENON1T/pax/root/lib/ROOT.py

  # Does pyROOT still work?
  - root -l -q
  - python -c "import ROOT; ROOT.TBrowser()"

  - conda install system

  # Install pax
=======
   # Install pax
>>>>>>> 0807e044
  - python setup.py install

# command to run tests, e.g. python setup.py test
script:
  - make test
<<<<<<< HEAD
  - make lint

after_success:
  - root -l -q check_generated_TFile.C
=======
  - make coverage
  - make lint

after_success:
  coveralls
>>>>>>> 0807e044
<|MERGE_RESOLUTION|>--- conflicted
+++ resolved
@@ -38,20 +38,13 @@
   - sudo apt-get install libsnappy-dev
   - sudo apt-get build-dep python-snappy
 
-<<<<<<< HEAD
   # Create environment
-  - conda create -q -n test-environment python=$TRAVIS_PYTHON_VERSION numpy scipy matplotlib pandas pytables
-=======
   # Replace dep1 dep2 ... with your dependencies
   - conda create -q -n test-environment python=$TRAVIS_PYTHON_VERSION numpy scipy matplotlib pandas pytables cython h5py numba pip
 
-  #- pip uninstall -y nose
-
->>>>>>> 0807e044
   - source activate test-environment
   - pip install coveralls nose coverage
 
-<<<<<<< HEAD
   # ROOT 
   # - unset ROOT # uncomment to not install ROOT
   - if test -n "$ROOT"; then source .travis-install-ROOT.sh; fi
@@ -70,23 +63,15 @@
   - conda install system
 
   # Install pax
-=======
-   # Install pax
->>>>>>> 0807e044
+
   - python setup.py install
 
 # command to run tests, e.g. python setup.py test
 script:
   - make test
-<<<<<<< HEAD
+  - make coverage
   - make lint
 
 after_success:
   - root -l -q check_generated_TFile.C
-=======
-  - make coverage
-  - make lint
-
-after_success:
-  coveralls
->>>>>>> 0807e044
+  - coveralls
