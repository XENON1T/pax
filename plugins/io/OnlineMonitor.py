import pymongo
import numpy
import datetime

from pax import plugin


class OnlineMonitor(plugin.OutputPlugin):

    def startup(self):
        self.client = pymongo.MongoClient(self.config['address'])
        self.database = self.client[self.config['database']]
        self.collection = self.database[self.config['collection']]
        self.waveformCollection = self.database[self.config['waveformcollection']]
        self.lastWaveformTime = datetime.datetime.utcnow()
        try:
            self.collection.ensure_index("timestamp", 3600, expireAfterSeconds=3600)
            self.waveformCollection.ensure_index("timestamp", 3600, expireAfterSeconds=3600)
        except pymongo.errors.ConnectionFailure as e:
            self.log.fatal("Cannot connect to database")
            self.log.exception(e)
            raise

    def write_event(self, event):
        nowtime = datetime.datetime.utcnow()
        if (nowtime - self.lastWaveformTime).seconds > 5:
            self.lastWaveformTime = nowtime
<<<<<<< HEAD
            insert = {"waveform": numpy.ndarray.tostring(event['processed_waveforms']['top_and_bottom']),
                      "timestamp": datetime.datetime.utcnow(),}
=======
            insert = {"waveform": numpy.ndarray.tostring(event['sum_waveforms']['top_and_bottom']),
                      "timestamp": datetime.datetime.utcnow(), }
>>>>>>> 1f276a79
            self.waveformCollection.save(insert)
        if len(event['peaks']) > 0:
            data = {"S2_0": event['peaks'][0]['top_and_bottom']['area'],
                    "timestamp": datetime.datetime.utcnow(),

                    }
            self.collection.save(data)<|MERGE_RESOLUTION|>--- conflicted
+++ resolved
@@ -25,13 +25,9 @@
         nowtime = datetime.datetime.utcnow()
         if (nowtime - self.lastWaveformTime).seconds > 5:
             self.lastWaveformTime = nowtime
-<<<<<<< HEAD
-            insert = {"waveform": numpy.ndarray.tostring(event['processed_waveforms']['top_and_bottom']),
-                      "timestamp": datetime.datetime.utcnow(),}
-=======
             insert = {"waveform": numpy.ndarray.tostring(event['sum_waveforms']['top_and_bottom']),
                       "timestamp": datetime.datetime.utcnow(), }
->>>>>>> 1f276a79
+
             self.waveformCollection.save(insert)
         if len(event['peaks']) > 0:
             data = {"S2_0": event['peaks'][0]['top_and_bottom']['area'],
