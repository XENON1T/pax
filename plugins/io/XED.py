--- conflicted
+++ resolved
@@ -169,12 +169,10 @@
         ev_start = event_layer_metadata['utc_time']*units.s +event_layer_metadata['utc_time_usec']*units.us
         #TODO: don't hardcode sample size...
         dt = 10*units.ns
-<<<<<<< HEAD
+
         event.event_start= ev_start
-        event.event_stop = ev_start + event_layer_metadata['samples_in_event']*dt
-=======
-        event.event_window = (ev_start, ev_start + (event_layer_metadata['samples_in_event']-1+1)*dt) #+1 Temp for fence post error in event class!!
->>>>>>> 74542a8b
+        event.event_stop = ev_start + (event_layer_metadata['samples_in_event']-1+1)*dt
+
         event.sample_duration = dt
         return event
         # Finally, we make some of the Meta data provided in the XED-file available in the event structure
