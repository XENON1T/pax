--- conflicted
+++ resolved
@@ -9,262 +9,262 @@
 
 from pax import plugin, units
 
-
 class JoinAndConvertWaveforms(plugin.TransformPlugin):
-	"""Take channel_occurrences, builds channel_waveforms
-
-	Between occurrence waveforms (i.e. pulses...), zeroes are added.
-	The waveforms returned will be converted to pe/ns and baseline-corrected.
-	If a channel is absent from channel_occurrences, it wil be absent from channel_waveforms.
-
-	"""
-
-	def startup(self):
-		# Short hand
-		c = self.config
-		self.gains = c['gains']
-
-		# Conversion factor from converting from ADC counts -> pe/bin
-		self.conversion_factor = c['digitizer_t_resolution'] * c['digitizer_voltage_range'] / (
-			2 ** (c['digitizer_bits']) * c['pmt_circuit_load_resistor']
-			* c['external_amplification'] * units.electron_charge
-		)
-
-	def transform_event(self, event):
-		# Check if voltage range same as reported by input plugin
-		# TODO: do the same for dt
-		if 'metadata' in event and 'voltage_range' in event['metadata']:
-			if event['metadata']['voltage_range'] != self.config['digitizer_voltage_range']:
-				raise RuntimeError(
-					'Voltage range from event metadata (%s) is different from ini file setting (%s)!'
-					% (event['metadata']['voltage_range'], self.config['digitizer_voltage_range'])
-				)
-
-		# Check for input plugin misbehaviour / running this plugin at the wrong time
-		if not ('channel_occurrences' in event and 'length' in event):
-			raise RuntimeError(
-				"Event contains %s, should contain at least channel_occurrences and length !"
-				% str(event.keys())
-			)
-
-		# Build the channel waveforms from occurrences
-		event['processed_waveforms'] = {}
-		uncorrected_sum_wave_for_s1 = np.zeros(event['length'])
-		uncorrected_sum_wave_for_s2 = np.zeros(event['length'])
-		event['channel_waveforms'] = {}
-		baseline_sample_size = 46  # TODO: put in config
-		for channel, waveform_occurrences in event['channel_occurrences'].items():
-			skip_channel = False  # Temp for Xerawdp matching, refactor to continue's later
-
-			# Check that gain known
-			if channel not in self.gains:
-				self.log.warning('Gain for channel %s is not specified! Skipping channel.' % channel)
-				skip_channel = True
-
-			# Deal with unknown gains
-			if self.gains[channel] == 0:
-				if channel in event['channel_occurrences']:
-					self.log.warning('Gain for channel %s is 0, but is in waveform.' % channel)
-				skip_channel = True
-
-			# Assemble the waveform pulse by pulse, starting from an all-zeroes waveform
-			wave = np.zeros(event['length'])
-			for i, (starting_position, wave_occurrence) in enumerate(waveform_occurrences):
-
-				# Check for pulses starting right after previous ones: Xerawdp doesn't recompute baselines
-				if i != 0 and starting_position == waveform_occurrences[i - 1][0] + len(waveform_occurrences[i - 1][
-					1]):
-					pass  # baseline will still have the right value
-				else:
-					# We need to compute the baseline.
-					# First pulse is allowed be short (?), then Xerawdp computes baseline from last samples instead.
-					# if len(wave_occurrence)<2*baseline_sample_size: # Xerawdp bug, this code is never reached???
-					# if not i==0:
-					#         raise RuntimeError("Occurrence %s in channel %s has length %s, should be at least 2*%s!"
-					#                            % (i, channel, len(wave_occurrence), baseline_sample_size)
-					#         )
-					#     print("Short first pulse, computing baseline from latest samples")
-					#     baseline_sample = wave_occurrence[len(wave_occurrence)-baseline_sample_size:]
-					# else:
-					baseline_sample = wave_occurrence[:baseline_sample_size]
-					baseline = np.mean(baseline_sample)
-					"""
-					This is NOT THE WAY TO DO IT - we should at least average over all occurrences
-					Better yet, take a mean of median 20% or so:
-						return (
-							np.mean(sorted(baseline_sample)[
-									int(0.4 * len(baseline_sample)):int(0.6 * len(baseline_sample))
-									]),  # Ensures peaks in baseline sample don't skew computed baseline
-							np.std(baseline_sample)  # ... but do count towards baseline_stdev!
-						)
-					Don't want to just take the median as V-resolution is finite
-					Don't want the mean either: this is not robust against large fluctuations (eg peaks in sample)
-					Better yet, do this for several events, keep a running mean
-					However, this is how Xerawdp does it... (see Rawdata.cpp, getPulses)
-					# TODO: Check for baseline fluctuations in event, warn if too much
-					# How much baseline will we have in 1T? Only few samples?
-					"""
-
-				# Temp for Xerawdp matching: add pulse to the uncorrected sum waveform if they are not excluded
-				if not (channel > 178 or channel in [1, 2, 145, 148, 157, 171, 177]):
-					uncorrected_sum_wave_for_s1[starting_position:starting_position + len(wave_occurrence)] = \
-						np.add(-1 * (wave_occurrence - baseline) * self.conversion_factor / (2 * 10 ** 6),
-						       uncorrected_sum_wave_for_s1[starting_position:starting_position + len(wave_occurrence)]
-						)
-				if not channel > 178:
-					uncorrected_sum_wave_for_s2[starting_position:starting_position + len(wave_occurrence)] = \
-						np.add(-1 * (wave_occurrence - baseline) * self.conversion_factor / (2 * 10 ** 6),
-						       uncorrected_sum_wave_for_s2[starting_position:starting_position + len(wave_occurrence)]
-						)
-
-				# Put wave occurrences in the correct positions
-				if skip_channel:
-					continue
-				wave[starting_position:starting_position + len(wave_occurrence)] = wave_occurrence - baseline
-
-			if skip_channel:
-				continue
-			# Flip the waveform up, convert it to pe/ns, and store it in the event data structure
-			event['channel_waveforms'][channel] = -1 * wave * self.conversion_factor / self.gains[channel]
-
-		# Temp for Xerawdp matching: store uncorrected sum waveform
-		event['processed_waveforms']['uncorrected_sum_waveform_for_s1'] = uncorrected_sum_wave_for_s1
-		event['processed_waveforms']['uncorrected_sum_waveform_for_s2'] = uncorrected_sum_wave_for_s2
-
-		# Delete the channel_occurrences from the event structure, we don't need it anymore
-		del event['channel_occurrences']
-
-		return event
+
+    """Take channel_occurrences, builds channel_waveforms
+
+    Between occurrence waveforms (i.e. pulses...), zeroes are added.
+    The waveforms returned will be converted to pe/ns and baseline-corrected.
+    If a channel is absent from channel_occurrences, it wil be absent from channel_waveforms.
+
+    """
+
+    def startup(self):
+        # Short hand
+        c = self.config
+        self.gains = c['gains']
+
+        # Conversion factor from converting from ADC counts -> pe/bin
+        self.conversion_factor = c['digitizer_t_resolution'] * c['digitizer_voltage_range'] / (
+            2 ** (c['digitizer_bits']) * c['pmt_circuit_load_resistor']
+            * c['external_amplification'] * units.electron_charge
+        )
+
+    def transform_event(self, event):
+        # Check if voltage range same as reported by input plugin
+        # TODO: do the same for dt
+        if 'metadata' in event and 'voltage_range' in event['metadata']:
+            if event['metadata']['voltage_range'] != self.config['digitizer_voltage_range']:
+                raise RuntimeError(
+                    'Voltage range from event metadata (%s) is different from ini file setting (%s)!'
+                    % (event['metadata']['voltage_range'], self.config['digitizer_voltage_range'])
+                )
+
+        # Check for input plugin misbehaviour / running this plugin at the wrong time
+        if not ('channel_occurrences' in event and 'length' in event):
+            raise RuntimeError(
+                "Event contains %s, should contain at least channel_occurrences and length !"
+                % str(event.keys())
+            )
+
+        # Build the channel waveforms from occurrences
+        event['processed_waveforms'] = {}
+        uncorrected_sum_wave_for_s1 = np.zeros(event['length'])
+        uncorrected_sum_wave_for_s2 = np.zeros(event['length'])
+        event['channel_waveforms']   = {}
+        baseline_sample_size         = 46 #TODO: put in config
+        for channel, waveform_occurrences in event['channel_occurrences'].items():
+            skip_channel = False  # Temp for Xerawdp matching, refactor to continue's later
+
+            # Check that gain known
+            if channel not in self.gains:
+                self.log.warning('Gain for channel %s is not specified! Skipping channel.' % channel)
+                skip_channel = True
+
+            # Deal with unknown gains
+            if self.gains[channel] == 0:
+                if channel in event['channel_occurrences']:
+                    self.log.warning('Gain for channel %s is 0, but is in waveform.' % channel)
+                skip_channel = True
+
+            # Assemble the waveform pulse by pulse, starting from an all-zeroes waveform
+            wave = np.zeros(event['length'])
+            for i, (starting_position, wave_occurrence) in enumerate(waveform_occurrences):
+
+                # Check for pulses starting right after previous ones: Xerawdp doesn't recompute baselines
+                if i !=0 and starting_position == waveform_occurrences[i-1][0]+len(waveform_occurrences[i-1][1]):
+                    pass #baseline will still have the right value
+                else:
+                    # We need to compute the baseline.
+                    # First pulse is allowed be short (?), then Xerawdp computes baseline from last samples instead.
+                    # if len(wave_occurrence)<2*baseline_sample_size: # Xerawdp bug, this code is never reached???
+                    #     if not i==0:
+                    #         raise RuntimeError("Occurrence %s in channel %s has length %s, should be at least 2*%s!"
+                    #                            % (i, channel, len(wave_occurrence), baseline_sample_size)
+                    #         )
+                    #     print("Short first pulse, computing baseline from latest samples")
+                    #     baseline_sample = wave_occurrence[len(wave_occurrence)-baseline_sample_size:]
+                    # else:
+                    baseline_sample = wave_occurrence[:baseline_sample_size]
+                    baseline = np.mean(baseline_sample)
+                    """
+                    This is NOT THE WAY TO DO IT - we should at least average over all occurrences
+                    Better yet, take a mean of median 20% or so:
+                        return (
+                            np.mean(sorted(baseline_sample)[
+                                    int(0.4 * len(baseline_sample)):int(0.6 * len(baseline_sample))
+                                    ]),  # Ensures peaks in baseline sample don't skew computed baseline
+                            np.std(baseline_sample)  # ... but do count towards baseline_stdev!
+                        )
+                    Don't want to just take the median as V-resolution is finite
+                    Don't want the mean either: this is not robust against large fluctuations (eg peaks in sample)
+                    Better yet, do this for several events, keep a running mean
+                    However, this is how Xerawdp does it... (see Rawdata.cpp, getPulses)
+                    # TODO: Check for baseline fluctuations in event, warn if too much
+                    # How much baseline will we have in 1T? Only few samples?
+                    """
+
+                # Temp for Xerawdp matching: add pulse to the uncorrected sum waveform if they are not excluded
+                if not (channel > 178 or channel in [1, 2, 145, 148, 157, 171, 177]):
+                    uncorrected_sum_wave_for_s1[starting_position:starting_position + len(wave_occurrence)] = \
+                        np.add(-1 * (wave_occurrence - baseline) * self.conversion_factor / (2*10**6),
+                            uncorrected_sum_wave_for_s1[starting_position:starting_position + len(wave_occurrence)]
+                        )
+                if not channel > 178:
+                    uncorrected_sum_wave_for_s2[starting_position:starting_position + len(wave_occurrence)] = \
+                        np.add(-1 * (wave_occurrence - baseline) * self.conversion_factor / (2*10**6),
+                            uncorrected_sum_wave_for_s2[starting_position:starting_position + len(wave_occurrence)]
+                        )
+
+                # Put wave occurrences in the correct positions
+                if skip_channel: continue
+                wave[starting_position:starting_position + len(wave_occurrence)] = wave_occurrence - baseline
+
+            if skip_channel: continue
+            # Flip the waveform up, convert it to pe/ns, and store it in the event data structure
+            event['channel_waveforms'][channel] = -1 * wave * self.conversion_factor / self.gains[channel]
+
+        # Temp for Xerawdp matching: store uncorrected sum waveform
+        event['processed_waveforms']['uncorrected_sum_waveform_for_s1'] = uncorrected_sum_wave_for_s1
+        event['processed_waveforms']['uncorrected_sum_waveform_for_s2'] = uncorrected_sum_wave_for_s2
+
+        # Delete the channel_occurrences from the event structure, we don't need it anymore
+        del event['channel_occurrences']
+
+        return event
 
 
 class ComputeSumWaveform(plugin.TransformPlugin):
-	"""Build the sum waveforms for, top, bottom, top_and_bottom, veto
-
-	Since channel waveforms are already gain corrected, we can just add the appropriate channel waveforms.
-	If none of the channels in a group contribute, the summed waveform will be all zeroes.
-	This guarantees that e.g. event['processed_waveforms']['top_and_bottom'] exists.
-
-	"""
-
-	def startup(self):
-		self.channel_groups = {'top': self.config['pmts_top'],
-		                       'bottom': self.config['pmts_bottom'],
-		                       'veto': self.config['pmts_veto']}
-
-		# The groups are lists, so we add them using |, not +...
-		self.channel_groups['top_and_bottom'] = self.channel_groups['top'] | self.channel_groups['bottom']
-		# TEMP for XerawDP matching: Don't have to compute peak finding waveform yet, done in JoinAndConvertWaveforms
-
-	def transform_event(self, event):
-		if not 'processed_waveforms' in event:
-			event['processed_waveforms'] = {}
-
-		# Compute summed waveforms
-		for group, members in self.channel_groups.items():
-			event['processed_waveforms'][group] = np.zeros(event['length'])
-			for channel in members:
-				if channel in event['channel_waveforms']:
-					event['processed_waveforms'][group] += event['channel_waveforms'][channel]
-
-		return event
+
+    """Build the sum waveforms for, top, bottom, top_and_bottom, veto
+
+    Since channel waveforms are already gain corrected, we can just add the appropriate channel waveforms.
+    If none of the channels in a group contribute, the summed waveform will be all zeroes.
+    This guarantees that e.g. event['processed_waveforms']['top_and_bottom'] exists.
+
+    """
+
+    def startup(self):
+        self.channel_groups = {'top': self.config['pmts_top'],
+                               'bottom': self.config['pmts_bottom'],
+                               'veto': self.config['pmts_veto']}
+
+        # The groups are lists, so we add them using |, not +...
+        self.channel_groups['top_and_bottom'] = self.channel_groups['top'] | self.channel_groups['bottom']
+        # TEMP for XerawDP matching: Don't have to compute peak finding waveform yet, done in JoinAndConvertWaveforms
+
+    def transform_event(self, event):
+        if not 'processed_waveforms' in event:
+            event['processed_waveforms'] = {}
+
+        # Compute summed waveforms
+        for group, members in self.channel_groups.items():
+            event['processed_waveforms'][group] = np.zeros(event['length'])
+            for channel in members:
+                if channel in event['channel_waveforms']:
+                    event['processed_waveforms'][group] += event['channel_waveforms'][channel]
+
+        return event
 
 
 class GenericFilter(plugin.TransformPlugin):
-	"""Generic filter base class
-
-	Do not instantiate. Instead, subclass: subclass has to set
-		self.filter_ir  --  filter impulse response (normalized, i.e. sum to 1)
-		self.input_name      --  label of waveform in processed_waveforms to filter
-		self.output_name     --  label where filtered waveform is stored in processed_waveforms
-
-	TODO: Add some check the name of the class and throw exception if base class
-		  is instantiated.  use self.name.
-	TODO: check if ir normalization;
-	"""
-	# Always takes input from a wave in processed_waveforms
-
-	def startup(self):
-		self.filter_ir = None
-		self.output_name = None
-		self.input_name = None
-
-	def transform_event(self, event):
-		# Check if we have all necessary information
-		if self.filter_ir is None or self.output_name is None or self.input_name is None:
-			raise RuntimeError('Filter subclass did not provide required parameters')
-		if round(sum(self.filter_ir), 4) != 1.:
-			raise RuntimeError('Impulse response sums to %s, should be 1!' % sum(self.filter_ir))
-
-		event['processed_waveforms'][self.output_name] = np.convolve(
-			event['processed_waveforms'][self.input_name],
-			self.filter_ir,
-			'same'
-		)
-		return event
+
+    """Generic filter base class
+
+    Do not instantiate. Instead, subclass: subclass has to set
+        self.filter_ir  --  filter impulse response (normalized, i.e. sum to 1)
+        self.input_name      --  label of waveform in processed_waveforms to filter
+        self.output_name     --  label where filtered waveform is stored in processed_waveforms
+
+    TODO: Add some check the name of the class and throw exception if base class
+          is instantiated.  use self.name.
+    TODO: check if ir normalization;
+    """
+    # Always takes input from a wave in processed_waveforms
+
+    def startup(self):
+        self.filter_ir = None
+        self.output_name = None
+        self.input_name = None
+
+    def transform_event(self, event):
+        # Check if we have all necessary information
+        if self.filter_ir is None or self.output_name is None or self.input_name is None:
+            raise RuntimeError('Filter subclass did not provide required parameters')
+        if round(sum(self.filter_ir), 4) != 1.:
+            raise RuntimeError('Impulse response sums to %s, should be 1!' % sum(self.filter_ir))
+
+        event['processed_waveforms'][self.output_name] = np.convolve(
+            event['processed_waveforms'][self.input_name],
+            self.filter_ir,
+            'same'
+        )
+        return event
 
 
 class LargeS2Filter(GenericFilter):
-	"""Docstring  Low-pass filter using raised cosine filter
-
-	TODO: put constants into ini?
-	"""
-
-	def startup(self):
-		GenericFilter.startup(self)
-
-		self.filter_ir = self.rcosfilter(31, 0.2, 3 * units.MHz * self.config['digitizer_t_resolution'])
-		self.output_name = 'filtered_for_large_s2'
-		self.input_name = 'uncorrected_sum_waveform_for_s2'
-
-	@staticmethod
-	def rcosfilter(filter_length, rolloff, cutoff_freq, sampling_freq=1):
-		"""
-		Returns a nd(float)-array describing a raised cosine (RC) filter (FIR) impulse response. Arguments:
-			- filter_length:    filter length in samples
-			- rolloff:          roll-off factor
-			- cutoff_freq:      cutoff frequency = 1/(2*symbol period)
-			- sampling_freq:    sampling rate (in same units as cutoff_freq)
-		"""
-		symbol_period = 1 / (2 * cutoff_freq)
-		h_rc = np.zeros(filter_length, dtype=float)
-
-		for x in np.arange(filter_length):
-			t = (x - filter_length / 2) / float(sampling_freq)
-			phase = np.pi * t / symbol_period
-			if t == 0.0:
-				h_rc[x] = 1.0
-			elif rolloff != 0 and abs(t) == symbol_period / (2 * rolloff):
-				h_rc[x] = (np.pi / 4) * (np.sin(phase) / phase)
-			else:
-				h_rc[x] = (np.sin(phase) / phase) * (
-					np.cos(phase * rolloff) / (
-						1 - (((2 * rolloff * t) / symbol_period) * ((2 * rolloff * t) / symbol_period))
-					)
-				)
-
-		return h_rc / h_rc.sum()
+
+    """Docstring  Low-pass filter using raised cosine filter
+
+    TODO: put constants into ini?
+    """
+
+    def startup(self):
+        GenericFilter.startup(self)
+
+        self.filter_ir = self.rcosfilter(31, 0.2, 3 * units.MHz * self.config['digitizer_t_resolution'])
+        self.output_name = 'filtered_for_large_s2'
+        self.input_name = 'uncorrected_sum_waveform_for_s2'
+
+    @staticmethod
+    def rcosfilter(filter_length, rolloff, cutoff_freq, sampling_freq=1):
+        """
+        Returns a nd(float)-array describing a raised cosine (RC) filter (FIR) impulse response. Arguments:
+            - filter_length:    filter length in samples
+            - rolloff:          roll-off factor
+            - cutoff_freq:      cutoff frequency = 1/(2*symbol period)
+            - sampling_freq:    sampling rate (in same units as cutoff_freq)
+        """
+        symbol_period = 1 / (2 * cutoff_freq)
+        h_rc = np.zeros(filter_length, dtype=float)
+
+        for x in np.arange(filter_length):
+            t = (x - filter_length / 2) / float(sampling_freq)
+            phase = np.pi * t / symbol_period
+            if t == 0.0:
+                h_rc[x] = 1.0
+            elif rolloff != 0 and abs(t) == symbol_period / (2 * rolloff):
+                h_rc[x] = (np.pi / 4) * (np.sin(phase) / phase)
+            else:
+                h_rc[x] = (np.sin(phase) / phase) * (
+                    np.cos(phase * rolloff) / (
+                        1 - (((2 * rolloff * t) / symbol_period) * ((2 * rolloff * t) / symbol_period))
+                    )
+                )
+
+        return h_rc / h_rc.sum()
 
 
 class SmallS2Filter(GenericFilter):
-	"""
-
-	TODO: take this opportunity to explain why there is a small s2 filter... even if it stupid.
-	TODO: put constants into ini?
-	"""
-
-	def startup(self):
-		GenericFilter.startup(self)
-
-		self.filter_ir = np.array([0, 0.103, 0.371, 0.691, 0.933, 1, 1, 1, 1, 1,
-		                           1, 1, 1, 1, 1, 1, 1, 1, 1, 1, 0.933, 0.691,
-		                           0.371, 0.103, 0])
-		self.filter_ir = self.filter_ir / sum(self.filter_ir)  # Normalization
-		self.output_name = 'filtered_for_small_s2'
-		self.input_name = 'uncorrected_sum_waveform_for_s2'
+
+    """
+
+    TODO: take this opportunity to explain why there is a small s2 filter... even if it stupid.
+    TODO: put constants into ini?
+    """
+
+    def startup(self):
+        GenericFilter.startup(self)
+
+        self.filter_ir = np.array([0, 0.103, 0.371, 0.691, 0.933, 1, 1, 1, 1, 1,
+                                   1, 1, 1, 1, 1, 1, 1, 1, 1, 1, 0.933, 0.691,
+                                   0.371, 0.103, 0])
+        self.filter_ir = self.filter_ir / sum(self.filter_ir)  # Normalization
+        self.output_name = 'filtered_for_small_s2'
+        self.input_name = 'uncorrected_sum_waveform_for_s2'
 
 
 class FindS1_XeRawDPStyle(plugin.TransformPlugin):
-<<<<<<< HEAD
 
     def transform_event(self, event):
         signal = event['processed_waveforms']['uncorrected_sum_waveform_for_s1']
@@ -473,173 +473,6 @@
                     left_boundary_for_small_peak_isolation_test = right
 
         return event
-=======
-	def transform_event(self, event):
-		signal = event['processed_waveforms']['uncorrected_sum_waveform_for_s1']
-		s1_alert_treshold = 0.1872452894  # "3 mV"
-		# TODO: set start&end positions based on regions where S2s are found, loop over intervals
-		left_region_limit = 0
-		seeker_position = copy(left_region_limit)
-		right_region_limit = len(signal) - 1
-		while 1:
-			# Seek until we go above s1_alert_treshold
-			potential_s1_start = find_next_crossing(signal, s1_alert_treshold,
-			                                        start=seeker_position, stop=right_region_limit)
-			if potential_s1_start == right_region_limit:
-				# Search has reached the end of the waveform
-				break
-
-			# Determine the maximum in the 'preliminary peak window' (next 60 samples) that follows
-			max_pos = np.argmax(signal[potential_s1_start:min(potential_s1_start + 60, right_region_limit)])
-			max_idx = potential_s1_start + max_pos
-			height = signal[max_idx]
-
-			# Set a revised peak window based on the max position
-			# Should we also check for previous S1s? or prune overlap later? (Xerawdp doesn't do either?)
-			peak_window = (
-				max(max_idx - 10 - 2, left_region_limit),
-				min(max_idx + 60, right_region_limit)
-			)
-
-			# Find the peak boundaries
-			peak_bounds = interval_until_threshold(signal, start=max_idx,
-			                                       left_threshold=0.005 * height,  # r-trh automatically =
-			                                       left_limit=peak_window[0], right_limit=peak_window[1],
-			                                       min_crossing_length=3, stop_if_start_exceeded=True)
-
-			# Next search should start after this peak - do this before testing the peak or the arcane +2
-			seeker_position = copy(peak_bounds[1])
-
-			# Test for non-isolated peaks
-			# Possible off-by-one error here (and elsewhere..) due to Xerawdp's arcane average syntax
-			if np.mean(signal[max(0, peak_bounds[0] - 50 - 1): peak_bounds[0]]) > 0.01 * height \
-					or np.mean(signal[peak_bounds[1] + 1: min(len(signal), peak_bounds[1] + 10 + 1)]) > 0.04 * height:
-				# if print_everything: print('peak is not isolated enough!')
-				continue
-
-			# Test for nearby negative excursions #Xerawdp bug: no check if is actually negative..
-			negex = min(signal[
-			            max(0, max_idx - 50 + 1):  # Need +1 for python indexing, Xerawdp doesn't do 1-correction here
-			            min(len(signal) - 1, max_idx + 10 + 1)
-			])
-			if not height > 3 * abs(negex):
-				# if print_everything: print('Nearby negative excursion of %s, height (%s) not at least %s x as
-				# large.' % (negex, maxval, factor))
-				continue
-
-			# Test for too wide s1s
-			filtered_wave = event['processed_waveforms']['filtered_for_large_s2']  # I know, but that's how Xerawdp...
-			max_in_filtered = peak_bounds[0] + np.argmax(filtered_wave[peak_bounds[0]:peak_bounds[1]])
-			filtered_width = extent_until_threshold(filtered_wave,
-			                                        start=max_in_filtered,
-			                                        threshold=0.25 * filtered_wave[max_in_filtered])
-			if filtered_width > 50:
-				# if print_everything: print('S1 FWQM in filtered_wv is %s samples, higher than 50.' % filtered_width)
-				continue
-
-			# Xerawdp weirdness
-			peak_bounds = (peak_bounds[0] - 2, peak_bounds[1] + 2)
-
-			# Don't have to test for s1 > 60: can't happen due to limits on peak window
-			# That's nonsense btw!
-
-			# Add the s1 we found
-			event['peaks'].append({
-				'peak_type': 's1',
-				'left': peak_bounds[0],
-				'right': peak_bounds[1],
-				's1_peakfinding_window': peak_window,
-				'index_of_max_in_waveform': max_idx,
-				'height': height,
-				'input': 'uncorrected_sum_waveform_for_s1',
-			})
-
-		return event
-
-
-# TODO: add a self cleaning option to the ini file for tossing out middle steps?
-# TODO: Veto S1 peakfinding
-class PrepeakFinder(plugin.TransformPlugin):
-	"""Finds intervals 'above threshold' for which min_length <= length <= max_length.
-
-	'above threshold': dropping below threshold for shorter than max_samples_below_threshold is acceptable
-
-	This needs a lot more explaination.  Few paragrahs?
-
-	Toss out super big or small peaks without warning.  Compute left, right, height.
-	TODO: Call it peak candidates
-	"""
-
-	# Doc for future version:
-	"""Adds candidate peak intervals to peak_candidate_intervals
-
-	A peak candidate is an interval above threshold for which min_length <= length <= max_length.
-	Dropping below threshold for shorter than max_samples_below_threshold does not count as ending the interval.
-	If an interval is above treshold, but does not meet the length conditions set, it is not reported!
-	peak_candidate_intervals will be a list of dicts with left, right, height.
-
-	"""
-
-	def startup(self):
-		self.settings = {  # TODO put in ini
-		                   'threshold': {'large_s2': 0.62451, 'small_s2': 0.062451},
-		                   'min_length': {'large_s2': 60, 'small_s2': 40},
-		                   'max_length': {'large_s2': float('inf'), 'small_s2': 200},
-		                   'input': {
-			                   'large_s2': 'filtered_for_large_s2',
-			                   'small_s2': 'filtered_for_small_s2'
-		                   }
-		}
-
-	def transform_event(self, event):
-		event['prepeaks'] = []
-
-		# Which peak types do we need to search for?
-		peak_types = self.settings['threshold'].keys()
-		for peak_type in peak_types:
-			prepeaks = []
-			# Find which settings to use for this type of peak
-			settings = {}
-			for settingname, settingvalue in self.settings.items():
-				settings[settingname] = self.settings[settingname][peak_type]
-
-			# Get the signal out
-			signal = event['processed_waveforms'][settings['input']]
-
-			# Find the prepeaks
-			end = 0
-			while 1:
-				start = find_next_crossing(signal, threshold=settings['threshold'], start=end)
-				# If we get the last index, that means it could not find another crossing
-				if start == len(signal) - 1:
-					break
-				end = find_next_crossing(signal, threshold=settings['threshold'],
-				                         start=start)
-				prepeaks.append({
-					'prepeak_left': start,
-					'prepeak_right': end,
-					'peak_type': peak_type,
-					'input': settings['input']
-				})
-				if end == len(signal) - 1:
-					print("Peak starting at %s didn't end!" % start)
-					break
-
-			# Filter out prepeaks that don't meet width conditions, compute some quantities
-			valid_prepeaks = []
-			for b in prepeaks:
-				if not settings['min_length'] <= b['prepeak_right'] - b['prepeak_left'] <= settings['max_length']:
-					continue
-				# Remember python indexing... Though probably right boundary isn't ever the max!
-				b['index_of_max_in_prepeak'] = np.argmax(signal[b['prepeak_left']: b['prepeak_right'] + 1])
-				b['index_of_max_in_waveform'] = b['index_of_max_in_prepeak'] + b['prepeak_left']
-				b['height'] = signal[b['index_of_max_in_waveform']]
-				valid_prepeaks.append(b)
-			# Store the valid prepeaks found
-			event['prepeaks'] += valid_prepeaks
-
-		return event
->>>>>>> d77fdff7
 
     #TODO: Probably want to make a find_small_s2s_in and find_large_s2s_in, gets rid of all the ifs
     @staticmethod
@@ -687,103 +520,48 @@
             'source_waveform':          settings['source_waveform'],
         }]
 
-<<<<<<< HEAD
 
 # TODO: Veto S1 peakfinding
-=======
-class FindPeaksInPrepeaks(plugin.TransformPlugin):
-	"""Put condition on height
-
-	Looks for peaks in the pre-peaks:
-	starts from max, walks down, stops whenever signal drops below boundary_to_max_ratio*height
-	"""
-
-	def startup(self):
-		self.settings = {  # TOOD: put in ini
-		                   'left_boundary_to_height_ratio': {'large_s2': 0.005, 'small_s2': 0.01},
-		                   'right_boundary_to_height_ratio': {'large_s2': 0.002, 'small_s2': 0.01},
-		}
-
-	def transform_event(self, event):
-		event['peaks'] = []
-		# Find peaks in the prepeaks
-		# TODO: handle presence of multiple peaks in base, that's why I make a
-		# new array already now
-		for peak in event['prepeaks']:
-			# Find which settings to use for this type of peak
-			settings = {}
-			for settingname, settingvalue in self.settings.items():
-				settings[settingname] = self.settings[settingname][peak['peak_type']]
-			signal = event['processed_waveforms'][peak['input']]
-			max_idx = peak['index_of_max_in_waveform']
-
-			# Determine overlap-free region
-			# TODO: right now peaks which will be rejected also block this.
-			# Need to move the pruning logic back in here... may as well merge prepeak & peak finding into s2 finding
-			free_region = [0, len(signal) - 1]
-			for p in event['peaks']:
-				if p['left'] <= max_idx <= p['right']:
-					free_region = None
-					break
-				if free_region[0] < p['right'] < max_idx:
-					free_region[0] = p['right']
-				if max_idx < p['left'] < free_region[1]:
-					free_region[1] = p['left']
-			if free_region == None:
-				continue
-
-			# Deal with copying once we go into peak splitting
-			(peak['left'], peak['right']) = interval_until_threshold(
-				signal,
-				start=max_idx,
-				left_threshold=settings['left_boundary_to_height_ratio'] * peak['height'],
-				right_threshold=settings['right_boundary_to_height_ratio'] * peak['height'],
-				left_limit=free_region[0],
-				right_limit=free_region[1],
-			)
-			event['peaks'].append(peak)
-		return event
-
->>>>>>> d77fdff7
 
 class ComputeQuantities(plugin.TransformPlugin):
-	"""Compute various derived quantities of each peak (full width half maximum, etc.)
-
-
-	"""
-
-	def transform_event(self, event):
-		"""For every filtered waveform, find peaks
-		"""
-
-		# Compute relevant peak quantities for each pmt's peak: height, FWHM, FWTM, area, ..
-		# Todo: maybe clean up this data structure? This way it was good for csv..
-		peaks = event['peaks']
-		for i, p in enumerate(peaks):
-			for channel, wave_data in event['processed_waveforms'].items():
-				# Todo: use python's handy arcane naming/assignment convention to beautify this code
-				peak_wave = wave_data[p['left']:p['right'] + 1]  # Remember silly python indexing
-				peaks[i][channel] = {}
-				maxpos = peaks[i][channel]['position_of_max_in_peak'] = np.argmax(peak_wave)
-				maxval = peaks[i][channel]['height'] = peak_wave[maxpos]
-				peaks[i][channel]['position_of_max_in_waveform'] = p['left'] + maxpos
-				peaks[i][channel]['area'] = np.sum(peak_wave)
-				if channel == 'top_and_bottom':
-					# Expensive stuff...
-					# Have to search the actual whole waveform, not peak_wave:
-					# TODO: Searches for a VERY VERY LONG TIME for weird peaks in afterpulse tail..
-					# Fix by computing baseline for inividual peak, or limiting search region...
-					# how does XerawDP do this?
-					samples_to_ns = self.config['digitizer_t_resolution'] / units.ns
-					peaks[i][channel]['fwhm'] = extent_until_threshold(wave_data, start=p['index_of_max_in_waveform'],
-					                                                   threshold=maxval / 2) * samples_to_ns
-					peaks[i][channel]['fwtm'] = extent_until_threshold(wave_data, start=p['index_of_max_in_waveform'],
-					                                                   threshold=maxval / 10) * samples_to_ns
-					# if 'top' in peaks[i] and 'bottom' in peaks[i]:
-					# peaks[i]['asymmetry'] = (peaks[i]['top']['area'] - peaks[i]['bottom']['area']) / (
-					# peaks[i]['top']['area'] + peaks[i]['bottom']['area'])
-
-		return event
+
+    """Compute various derived quantities of each peak (full width half maximum, etc.)
+
+
+    """
+
+    def transform_event(self, event):
+        """For every filtered waveform, find peaks
+        """
+
+        # Compute relevant peak quantities for each pmt's peak: height, FWHM, FWTM, area, ..
+        # Todo: maybe clean up this data structure? This way it was good for csv..
+        peaks = event['peaks']
+        for i, p in enumerate(peaks):
+            for channel, wave_data in event['processed_waveforms'].items():
+                # Todo: use python's handy arcane naming/assignment convention to beautify this code
+                peak_wave = wave_data[p['left']:p['right'] + 1]  # Remember silly python indexing
+                peaks[i][channel] = {}
+                maxpos = peaks[i][channel]['position_of_max_in_peak'] = np.argmax(peak_wave)
+                maxval = peaks[i][channel]['height'] = peak_wave[maxpos]
+                peaks[i][channel]['position_of_max_in_waveform'] = p['left'] + maxpos
+                peaks[i][channel]['area'] = np.sum(peak_wave)
+                if channel == 'top_and_bottom':
+                    # Expensive stuff...
+                    # Have to search the actual whole waveform, not peak_wave:
+                    # TODO: Searches for a VERY VERY LONG TIME for weird peaks in afterpulse tail..
+                    # Fix by computing baseline for inividual peak, or limiting search region...
+                    # how does XerawDP do this?
+                    samples_to_ns = self.config['digitizer_t_resolution'] / units.ns
+                    peaks[i][channel]['fwhm'] = extent_until_threshold(wave_data, start=p['index_of_max_in_waveform'],
+                                                                       threshold=maxval / 2) * samples_to_ns
+                    peaks[i][channel]['fwtm'] = extent_until_threshold(wave_data, start=p['index_of_max_in_waveform'],
+                                                                       threshold=maxval / 10) * samples_to_ns
+                    # if 'top' in peaks[i] and 'bottom' in peaks[i]:
+                    # peaks[i]['asymmetry'] = (peaks[i]['top']['area'] - peaks[i]['bottom']['area']) / (
+                    # peaks[i]['top']['area'] + peaks[i]['bottom']['area'])
+
+        return event
 
 
 # #
@@ -825,119 +603,118 @@
 def find_next_crossing(signal, threshold,
                        start=0, direction='right', min_length=1,
                        stop=None, stop_if_start_exceeded=False):
-	"""Returns first index in signal crossing threshold, searching from start in direction
-	A 'crossing' is defined as a point where:
-		start_sample < threshold < this_sample OR start_sample > threshold > this_sample
-
-	Arguments:
-	signal            --  List of signal samples to search in
-	threshold         --  Threshold defining crossings
-	start             --  Index to start search from: defaults to 0
-	direction         --  Direction to search in: 'right' (default) or 'left'
-	min_length        --  Crossing only counts if stays above/below threshold for min_length
-						  Default: 1, i.e, a single sample on other side of threshold counts as a crossing
-						  The first index where a crossing happens is still returned.
-	stop_at           --  Stops search when this index is reached, THEN RETURNS THIS INDEX!!!
-	#Hack for Xerawdp matching:
-	stop_if_start_exceeded -- If true and a value HIGHER than start is encountered, stop immediately
-
-	This is a pretty crucial function for several DSP routines; as such, it does extensive checking for
-	pathological cases. Please be very careful in making changes to this function, their effects could
-	be felt in unexpected ways in many places.
-
-	TODO: add lots of tests!!!
-	TODO: Allow specification of where start_sample should be (below or above treshold),
-		  only use to throw error if it is not true? Or see start as starting crossing?
-		   -> If latter, can outsource to new function: find_next_crossing_above & below
-			  (can be two lines or so, just check start)
-	TODO: Allow user to specify that finding a crossing is mandatory / return None when none found?
-
-	"""
-
-	# Set stop to last index along given direction in signal
-	if stop is None:
-		stop = 0 if direction == 'left' else len(signal) - 1
-
-	# Check for errors in arguments
-	if not 0 <= stop <= len(signal) - 1:
-		raise ValueError("Invalid crossing search stop point: %s (signal has %s samples)" % (stop, len(signal)))
-	if not 0 <= start <= len(signal) - 1:
-		raise ValueError("Invalid crossing search start point: %s (signal has %s samples)" % (start, len(signal)))
-	if direction not in ('left', 'right'):
-		raise ValueError("Direction %s is not left or right" % direction)
-	if (direction == 'left' and start < stop) or (direction == 'right' and stop < start):
-		raise ValueError("Search region (start: %s, stop: %s, direction: %s) has negative length!" % (
-			start, stop, direction
-		))
-	if not 1 <= min_length:
-		raise ValueError("min_length must be at least 1, %s specified." % min_length)
-
-	# Check for pathological cases not serious enough to throw an exception
-	# Can't raise a warning from here, as I don't have self.log...
-	if stop == start:
-		return stop
-	if signal[start] == threshold:
-		print("Threshold %s equals value in start position %s: crossing will never happen!" % (
-			threshold, start
-		))
-		return stop
-	if not min_length <= abs(start - stop):
-		# This is probably ok, can happen, remove warning later on
-		print("Minimum crossing length %s will never happen in a region %s samples in size!" % (
-			min_length, abs(start - stop)
-		))
-		return stop
-
-	# Do the search
-	i = start
-	after_crossing_timer = 0
-	start_sample = signal[start]
-	while 1:
-		if i == stop:
-			# stop_at reached, have to return something right now
-			# Xerawdp keeps going, but always increments after_crossing_timer, so we know what it'll give
-			return stop + after_crossing_timer if direction == 'left' else stop - after_crossing_timer
-		this_sample = signal[i]
-		if stop_if_start_exceeded and this_sample > start_sample:
-			# print("Emergency stop of search at %s: start value exceeded" % i)
-			return i
-		if start_sample < threshold < this_sample or start_sample > threshold > this_sample:
-			# We're on the other side of the threshold that at the start!
-			after_crossing_timer += 1
-			if after_crossing_timer == min_length:
-				return i + (min_length - 1 if direction == 'left' else 1 - min_length)  #
-		else:
-			# We're back to the old side of threshold again
-			after_crossing_timer = 0
-		i += -1 if direction == 'left' else 1
+    """Returns first index in signal crossing threshold, searching from start in direction
+    A 'crossing' is defined as a point where:
+        start_sample < threshold < this_sample OR start_sample > threshold > this_sample
+
+    Arguments:
+    signal            --  List of signal samples to search in
+    threshold         --  Threshold defining crossings
+    start             --  Index to start search from: defaults to 0
+    direction         --  Direction to search in: 'right' (default) or 'left'
+    min_length        --  Crossing only counts if stays above/below threshold for min_length
+                          Default: 1, i.e, a single sample on other side of threshold counts as a crossing
+                          The first index where a crossing happens is still returned.
+    stop_at           --  Stops search when this index is reached, THEN RETURNS THIS INDEX!!!
+    #Hack for Xerawdp matching:
+    stop_if_start_exceeded -- If true and a value HIGHER than start is encountered, stop immediately
+
+    This is a pretty crucial function for several DSP routines; as such, it does extensive checking for
+    pathological cases. Please be very careful in making changes to this function, their effects could
+    be felt in unexpected ways in many places.
+
+    TODO: add lots of tests!!!
+    TODO: Allow specification of where start_sample should be (below or above treshold),
+          only use to throw error if it is not true? Or see start as starting crossing?
+           -> If latter, can outsource to new function: find_next_crossing_above & below
+              (can be two lines or so, just check start)
+    TODO: Allow user to specify that finding a crossing is mandatory / return None when none found?
+
+    """
+
+    # Set stop to last index along given direction in signal
+    if stop is None:
+        stop = 0 if direction == 'left' else len(signal) - 1
+
+    # Check for errors in arguments
+    if not 0 <= stop <= len(signal) - 1:
+        raise ValueError("Invalid crossing search stop point: %s (signal has %s samples)" % (stop, len(signal)))
+    if not 0 <= start <= len(signal) - 1:
+        raise ValueError("Invalid crossing search start point: %s (signal has %s samples)" % (start, len(signal)))
+    if direction not in ('left', 'right'):
+        raise ValueError("Direction %s is not left or right" % direction)
+    if (direction == 'left' and start < stop) or (direction == 'right' and stop < start):
+        raise ValueError("Search region (start: %s, stop: %s, direction: %s) has negative length!" % (
+            start, stop, direction
+        ))
+    if not 1 <= min_length:
+       raise ValueError("min_length must be at least 1, %s specified." %  min_length)
+
+    # Check for pathological cases not serious enough to throw an exception
+    # Can't raise a warning from here, as I don't have self.log...
+    if stop == start:
+        return stop
+    if signal[start] == threshold:
+        print("Threshold %s equals value in start position %s: crossing will never happen!" % (
+            threshold, start
+        ))
+        return stop
+    if not min_length <= abs(start - stop):
+        # This is probably ok, can happen, remove warning later on
+        print("Minimum crossing length %s will never happen in a region %s samples in size!" % (
+            min_length, abs(start - stop)
+        ))
+        return stop
+
+    # Do the search
+    i = start
+    after_crossing_timer = 0
+    start_sample = signal[start]
+    while 1:
+        if i == stop:
+            # stop_at reached, have to return something right now
+            # Xerawdp keeps going, but always increments after_crossing_timer, so we know what it'll give
+            return stop + after_crossing_timer if direction == 'left' else stop - after_crossing_timer
+        this_sample = signal[i]
+        if stop_if_start_exceeded and this_sample > start_sample:
+            #print("Emergency stop of search at %s: start value exceeded" % i)
+            return i
+        if start_sample < threshold < this_sample or start_sample > threshold > this_sample:
+            # We're on the other side of the threshold that at the start!
+            after_crossing_timer += 1
+            if after_crossing_timer == min_length:
+                return i + (min_length - 1 if direction == 'left' else 1 - min_length)  #
+        else:
+            # We're back to the old side of threshold again
+            after_crossing_timer = 0
+        i += -1 if direction == 'left' else 1
 
 
 def interval_until_threshold(signal, start,
                              left_threshold, right_threshold=None, left_limit=0, right_limit=None,
                              min_crossing_length=1, stop_if_start_exceeded=False
 ):
-	"""Returns (l,r) indices of largest interval including start on same side of threshold
-	... .bla... bla
-	"""
-	if right_threshold is None:
-		right_threshold = left_threshold
-	if right_limit is None:
-		right_limit = len(signal) - 1
-	l_cross = find_next_crossing(signal, left_threshold, start=start, stop=left_limit,
-	                             direction='left', min_length=min_crossing_length,
-	                             stop_if_start_exceeded=stop_if_start_exceeded)
-	r_cross = find_next_crossing(signal, right_threshold, start=start, stop=right_limit,
-	                             direction='right', min_length=min_crossing_length,
-	                             stop_if_start_exceeded=stop_if_start_exceeded)
-	if l_cross != left_limit:
-		l_cross += 1  # We want the last index still on ok-side!
-	if r_cross != right_limit:
-		r_cross -= 1  # We want the last index still on ok-side!
-	return (l_cross, r_cross)
+    """Returns (l,r) indices of largest interval including start on same side of threshold
+    ... .bla... bla
+    """
+    if right_threshold is None:
+        right_threshold = left_threshold
+    if right_limit is None:
+        right_limit = len(signal) - 1
+    l_cross = find_next_crossing(signal, left_threshold,  start=start, stop=left_limit,
+                           direction='left',  min_length=min_crossing_length,
+                           stop_if_start_exceeded=stop_if_start_exceeded)
+    r_cross = find_next_crossing(signal, right_threshold, start=start, stop=right_limit,
+                           direction='right', min_length=min_crossing_length,
+                           stop_if_start_exceeded=stop_if_start_exceeded)
+    if l_cross != left_limit:
+        l_cross += 1    #We want the last index still on ok-side!
+    if r_cross != right_limit:
+        r_cross -= 1    #We want the last index still on ok-side!
+    return (l_cross, r_cross)
 
 
 def extent_until_threshold(signal, start, threshold):
-<<<<<<< HEAD
     a = interval_until_threshold(signal, start, threshold)
     return a[1] - a[0]
 
@@ -945,8 +722,4 @@
 def get_free_regions(event):
     lefts = sorted([0] + [p['left'] for p in event['peaks']])
     rights = sorted([p['right'] for p in event['peaks']] + [event['length']-1])
-    return [(lefts[i], rights[i]) for i in range(len(lefts))]    # There's probably a zip hack for this
-=======
-	a = interval_until_threshold(signal, start, threshold)
-	return a[1] - a[0]
->>>>>>> d77fdff7
+    return [(lefts[i], rights[i]) for i in range(len(lefts))]    # There's probably a zip hack for this