--- conflicted
+++ resolved
@@ -1,9 +1,5 @@
 [bumpversion]
-<<<<<<< HEAD
-current_version = 4.1.1
-=======
 current_version = 4.1.2
->>>>>>> 9de4a9a7
 files = setup.py pax/__init__.py
 commit = True
 tag = True
