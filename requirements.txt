wheel>=0.23.0
numpy>=1.9.0         # Needed for np.unique(a, return_counts=True) in waveform simulator
pymongo>=3.0
matplotlib>=1.3.0
scipy>=0.15
tqdm                 # Progress bar library
prettytable          # Timing report formatting
pandas>=0.16         # Used for some optional I/O stuff
tables               # Used by pandas for HDF5 output
flake8
<<<<<<< HEAD
python-snappy
numba
scikit-learn
h5py
=======
avro-python3          # Raw data format
python-snappy>=0.5
numba>=0.19
scikit-learn
>>>>>>> f19e12e8
<|MERGE_RESOLUTION|>--- conflicted
+++ resolved
@@ -8,14 +8,8 @@
 pandas>=0.16         # Used for some optional I/O stuff
 tables               # Used by pandas for HDF5 output
 flake8
-<<<<<<< HEAD
-python-snappy
-numba
-scikit-learn
-h5py
-=======
 avro-python3          # Raw data format
 python-snappy>=0.5
 numba>=0.19
 scikit-learn
->>>>>>> f19e12e8
+h5py